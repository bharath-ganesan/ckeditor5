--- conflicted
+++ resolved
@@ -40,11 +40,7 @@
 
 ## Advanced installation concepts
 
-<<<<<<< HEAD
 Find out more about the {@link installation/advanced/plugins plugin development}, how to {@link installation/getting-started/getting-and-setting-data handle and save the data} and what the {@link installation/advanced/features-html-output-overview features' HTML output} is for each plugin. Learn about alternative setups such as {@link installation/advanced/dll-builds DLL builds} or {@link installation/advanced/integrating-from-source-webpack integrating CKEditor 5 from source}.
-=======
-Find out more about the {@link installation/plugins/plugins plugin development}, how to {@link installation/getting-started/getting-and-setting-data handle and save the data} and what the {@link installation/plugins/features-html-output-overview features' HTML output} is for each plugin. Learn about alternative setups such as {@link installation/advanced/dll-builds DLL builds} or {@link installation/advanced/integrating-from-source integrating CKEditor 5 from source}.
->>>>>>> dff5e8cd
 
 **Related links**
 
