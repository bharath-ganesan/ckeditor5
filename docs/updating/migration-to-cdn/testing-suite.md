--- conflicted
+++ resolved
@@ -1,11 +1,6 @@
 ---
-<<<<<<< HEAD
-menu-title: Testing suite
+menu-title: Vanilla JS testing suite
 meta-title: Vanilla JS CKEditor 5 - migrate testing suite from npm to CDN | CKEditor 5 Documentation
-=======
-menu-title: Vanilla JS testing suite
-meta-title: Vanilla JS CKEditor 5 - migrate testing suite from npm to CDN | CKEditor 5 documentation
->>>>>>> b4e35d73
 meta-description: Migrate CKEditor 5 testing suite from npm to CDN in a few simple steps. Learn how to install CKEditor 5 testing suite in your project using the CDN.
 category: migrations
 order: 20
