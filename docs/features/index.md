--- conflicted
+++ resolved
@@ -17,11 +17,7 @@
 
 ## Using CKEditor&nbsp;5 features
 
-<<<<<<< HEAD
 Most of the editor features are accessible from a {@link getting-started/setup/toolbar highly configurable toolbar} (in fact, there are {@link getting-started/setup/toolbar#block-toolbar two of those}) offering buttons and dropdowns. Some features also have a dedicated contextual toolbar. You can also execute plenty of actions with {@link features/keyboard-support keyboard shortcuts}.  CKEditor&nbsp;5 offers a dedicated {@link features/keyboard-support#displaying-keyboard-shortcuts-in-the-editor accessibility help dialog} that displays a list of all available keyboard shortcuts in a dialog. It can be opened by pressing <kbd>Alt</kbd> + <kbd>0</kbd> (on Windows) or <kbd>Option</kbd> + <kbd>0</kbd> (on macOS) or via toolbar. The entire user interface comes with a {@link getting-started/setup/ui-language multitude of translations} and it supports Right-to-Left (RTL) languages.
-=======
-Most of the editor features are accessible from a {@link features/toolbar highly configurable toolbar} (in fact, there are {@link features/blocktoolbar two of those}) offering buttons and dropdowns. Some features also have a dedicated contextual toolbar. You can also execute plenty of actions with {@link features/accessibility#keyboard-shortcuts keyboard shortcuts}.  CKEditor&nbsp;5 offers a dedicated {@link features/accessibility#displaying-keyboard-shortcuts-in-the-editor accessibility help dialog} that displays a list of all available keyboard shortcuts in a dialog. It can be opened by pressing <kbd>Alt</kbd> + <kbd>0</kbd> (on Windows) or <kbd>Option</kbd> + <kbd>0</kbd> (on macOS) or via toolbar. The entire user interface comes with a {@link features/ui-language multitude of translations} and it supports Right-to-Left (RTL) languages.
->>>>>>> 0cc1d962
 
 ## CKEditor&nbsp;5 WYSIWYG editor features and functions
 
@@ -125,22 +121,6 @@
 
 If you want to migrate from CKEditor 4 to CKEditor&nbsp;5, check the {@link updating/migration-from-ckeditor-4 migration guide}.
 
-<!-- This needs to be demolished
-
-## Feature availability
-
-<<<<<<< HEAD
-Predefined {@link getting-started/legacy-getting-started/predefined-builds CKEditor&nbsp;5 builds} have plenty of these features available out-of-the-box, like {@link features/autoformat autoformatting} or {@link features/keyboard-support keyboard support}.
-=======
-Predefined {@link installation/getting-started/predefined-builds CKEditor&nbsp;5 builds} have plenty of these features available out-of-the-box, like {@link features/autoformat autoformatting} or {@link features/accessibility#keyboard-shortcuts keyboard support}.
->>>>>>> 0cc1d962
-
-However, you need to include some presented features manually in your CKEditor&nbsp;5 build, for example, the {@link features/markdown Markdown processor} which outputs Markdown instead of HTML. You can add these plugins to a custom build with the [CKEditor&nbsp;5 online builder](https://ckeditor.com/ckeditor-5/online-builder/).
-
-You can refer to the {@link getting-started/legacy-getting-started/predefined-builds#list-of-plugins-included-in-the-ckeditor-5-predefined-builds full list of features available in each build} for details.
-
-We also offer the flexibility of the {@link getting-started/advanced/dll-builds DLL builds}. They enable the addition of new plugins into an existing build without the need to rebuild the installation. -->
-
 ## Feature examples
 
 We present each rich-text editor feature on a separate page. It includes one or more working demos showcasing a feature along with some customization ideas that you can use in your implementation.
