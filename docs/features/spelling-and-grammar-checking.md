--- conflicted
+++ resolved
@@ -77,15 +77,12 @@
 ## Installation
 
 <info-box info>
-<<<<<<< HEAD
-=======
 	⚠️ **New import paths**
 
 	Starting with {@link updating/update-to-42 version 42.0.0}, we changed the format of import paths. This guide uses the new, shorter format. Refer to the {@link getting-started/legacy-getting-started/legacy-imports Packages in the legacy setup} guide if you use an older version of CKEditor&nbsp;5.
 </info-box>
 
 <info-box info>
->>>>>>> e9ac15f6
 	This is a premium feature that requires a commercial license. If you do not have one yet, please [contact us](https://ckeditor.com/contact/).
 </info-box>
 
