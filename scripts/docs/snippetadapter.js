/**
 * @license Copyright (c) 2003-2020, CKSource - Frederico Knabben. All rights reserved.
 * For licensing, see LICENSE.md or https://ckeditor.com/legal/ckeditor-oss-license
 */

/* eslint-env node */

const path = require( 'path' );
const upath = require( 'upath' );
const fs = require( 'fs' );
const minimatch = require( 'minimatch' );
const webpack = require( 'webpack' );
const { bundler, styles } = require( '@ckeditor/ckeditor5-dev-utils' );
const CKEditorWebpackPlugin = require( '@ckeditor/ckeditor5-dev-webpack-plugin' );
const MiniCssExtractPlugin = require( 'mini-css-extract-plugin' );
const TerserPlugin = require( 'terser-webpack-plugin' );
const ProgressBarPlugin = require( 'progress-bar-webpack-plugin' );
const glob = require( 'glob' );

const DEFAULT_LANGUAGE = 'en';
const MULTI_LANGUAGE = 'multi-language';

/**
 * @param {Set.<Snippet>} snippets Snippet collection extracted from documentation files.
 * @param {Object} options
 * @param {Boolean} options.production Whether to build snippets in production mode.
 * @param {Array.<String>|undefined} options.allowedSnippets An array that contains glob patterns of snippets that should be built.
 * If not specified or if passed the empty array, all snippets will be built.
 * @param {Object.<String, Function>} umbertoHelpers
 * @returns {Promise}
 */
module.exports = function snippetAdapter( snippets, options, umbertoHelpers ) {
	const { getSnippetPlaceholder, getSnippetSourcePaths } = umbertoHelpers;
	const snippetsDependencies = new Map();

	// For each snippet, load its config. If the snippet has defined dependencies, load those as well.
	for ( const snippetData of snippets ) {
		if ( !snippetData.snippetSources.js ) {
			throw new Error( `Missing snippet source for "${ snippetData.snippetName }".` );
		}

		snippetData.snippetConfig = readSnippetConfig( snippetData.snippetSources.js );
		snippetData.snippetConfig.language = snippetData.snippetConfig.language || DEFAULT_LANGUAGE;

		// If, in order to work, a snippet requires another snippet to be built, and the other snippet
		// isn't included in any guide via `{@snippet ...}`, then that other snippet need to be marked
		// as a dependency of the first one. Example – bootstrap UI uses an iframe, and inside that iframe we
		// need a JS file. That JS file needs to be built, even though it's not a real snippet (and it's not used
		// via {@snippet}).
		if ( snippetData.snippetConfig.dependencies ) {
			for ( const dependencyName of snippetData.snippetConfig.dependencies ) {
				// Do not load the same dependency more than once.
				if ( snippetsDependencies.has( dependencyName ) ) {
					continue;
				}

				// Find a root path where to look for the snippet's sources. We just want to pass it through Webpack.
				const snippetBasePathRegExp = new RegExp( snippetData.snippetName.replace( /\//g, '\\/' ) + '.*$' );
				const snippetBasePath = snippetData.snippetSources.js.replace( snippetBasePathRegExp, '' );

				const dependencySnippet = {
					snippetSources: getSnippetSourcePaths( snippetBasePath, dependencyName ),
					snippetName: dependencyName,
					outputPath: snippetData.outputPath,
					destinationPath: snippetData.destinationPath,
					requiredFor: snippetData
				};

				if ( !dependencySnippet.snippetSources.js ) {
					throw new Error( `Missing snippet source for "${ dependencySnippet.snippetName }".` );
				}

				dependencySnippet.snippetConfig = readSnippetConfig( dependencySnippet.snippetSources.js );
				dependencySnippet.snippetConfig.language = dependencySnippet.snippetConfig.language || DEFAULT_LANGUAGE;

				snippetsDependencies.set( dependencyName, dependencySnippet );
			}
		}
	}

	// Add all dependencies to the snippet collection.
	for ( const snippetData of snippetsDependencies.values() ) {
		snippets.add( snippetData );
	}

	// Remove snippets that do not match to patterns specified in `options.allowedSnippets`.
	if ( options.allowedSnippets && options.allowedSnippets.length ) {
		filterAllowedSnippets( snippets, options.allowedSnippets );
		console.log( `Found ${ snippets.size } matching {@snippet} tags.` );
	}

	console.log( `Building ${ countUniqueSnippets( snippets ) } snippets...` );

	const groupedSnippetsByLanguage = {};

	const constantDefinitions = getConstantDefinitions( snippets );

	// Group snippets by language. There is no way to build different languages in a single Webpack process.
	// Webpack must be called as many times as different languages are being used in snippets.
	for ( const snippetData of snippets ) {
		// Multi-languages editors must be built separately.
		if ( snippetData.snippetConfig.additionalLanguages ) {
			snippetData.snippetConfig.additionalLanguages.push( snippetData.snippetConfig.language );
			snippetData.snippetConfig.language = MULTI_LANGUAGE;
		}

		if ( !groupedSnippetsByLanguage[ snippetData.snippetConfig.language ] ) {
			groupedSnippetsByLanguage[ snippetData.snippetConfig.language ] = new Set();
		}

		groupedSnippetsByLanguage[ snippetData.snippetConfig.language ].add( snippetData );
	}

	// For each language prepare own Webpack configuration.
	const webpackConfigs = Object.keys( groupedSnippetsByLanguage )
		.map( language => {
			return getWebpackConfig( groupedSnippetsByLanguage[ language ], {
				language,
				production: options.production,
				definitions: {
					...( options.definitions || {} ),
					...constantDefinitions
				}
			} );
		} );

	let promise = Promise.resolve();

	// Nothing to build.
	if ( !webpackConfigs.length ) {
		return promise;
	}

	for ( const config of webpackConfigs ) {
		promise = promise.then( () => runWebpack( config ) );
	}

	return promise
		.then( () => {
			const webpackConfig = getWebpackConfigForAssets( {
				production: options.production,
				snippetWebpackConfig: webpackConfigs[ 0 ]
			} );

			return runWebpack( webpackConfig );
		} )
		.then( () => {
			// Group snippets by destination path in order to attach required HTML code and assets (CSS and JS).
			const groupedSnippetsByDestinationPath = {};

			for ( const snippetData of snippets ) {
				if ( !groupedSnippetsByDestinationPath[ snippetData.destinationPath ] ) {
					groupedSnippetsByDestinationPath[ snippetData.destinationPath ] = new Set();
				}

				groupedSnippetsByDestinationPath[ snippetData.destinationPath ].add( snippetData );
			}

			// For every page that contains at least one snippet, we need to replace Umberto comments with HTML code.
			for ( const destinationPath of Object.keys( groupedSnippetsByDestinationPath ) ) {
				const snippetsOnPage = groupedSnippetsByDestinationPath[ destinationPath ];

				// Assets required for the all snippets.
				const cssFiles = [];
				const jsFiles = [];

				let content = fs.readFileSync( destinationPath ).toString();

				for ( const snippetData of snippetsOnPage ) {
					// CSS may not be generated by Webpack if a snippet's JS file didn't import any CSS files.
					const wasCSSGenerated = fs.existsSync( path.join( snippetData.outputPath, snippetData.snippetName, 'snippet.css' ) );

					// If the snippet is a dependency, append JS and CSS to HTML, save to disk and continue.
					if ( snippetData.requiredFor ) {
						let htmlFile = fs.readFileSync( snippetData.snippetSources.html ).toString();

						if ( wasCSSGenerated ) {
							htmlFile += '<link rel="stylesheet" href="snippet.css" type="text/css">';
						}

						htmlFile += '<script src="snippet.js"></script>';

						fs.writeFileSync( path.join( snippetData.outputPath, snippetData.snippetName, 'snippet.html' ), htmlFile );

						continue;
					}

					let snippetHTML = fs.readFileSync( snippetData.snippetSources.html ).toString();

					if ( snippetHTML.trim() ) {
						snippetHTML = snippetHTML.replace( /%BASE_PATH%/g, snippetData.basePath );
						snippetHTML = `<div class="live-snippet">${ snippetHTML }</div>`;
					}

					content = content.replace( getSnippetPlaceholder( snippetData.snippetName ), snippetHTML );

					// This file is copied by Umberto itself.
					jsFiles.push( path.join( snippetData.basePath, 'assets', 'snippet.js' ) );
<<<<<<< HEAD
					jsFiles.push( path.join( snippetData.relativeOutputPath, snippetData.snippetName, 'snippet.js' ) );
					jsFiles.push( path.join( snippetData.relativeOutputPath,
						'../../../../../', 'node_modules', '@popperjs', 'core', 'dist', 'umd', 'popper.min.js' ) );
					jsFiles.push( path.join( snippetData.relativeOutputPath,
						'../../../../../', 'node_modules', 'tippy.js', 'dist', 'tippy-bundle.umd.min.js' ) );
					jsFiles.push( path.join( snippetData.basePath, 'assets', 'tour-balloon.js' ) );

					cssFiles.push( path.join( snippetData.basePath, 'assets', 'snippet-styles.css' ) );
					cssFiles.push( path.join( snippetData.relativeOutputPath,
						'../../../../../', 'node_modules', 'tippy.js', 'dist', 'tippy.css' ) );
					cssFiles.push( path.join( snippetData.relativeOutputPath,
						'../../../../../', 'node_modules', 'tippy.js', 'themes', 'light-border.css' ) );
					cssFiles.push( path.join( snippetData.basePath, 'assets', 'tour-balloon.css' ) );
=======

					// This file is produced by the snippet adapter.
					jsFiles.push( path.join( snippetData.relativeOutputPath, 'assets.js' ) );

					// The snippet source.
					jsFiles.push( path.join( snippetData.relativeOutputPath, snippetData.snippetName, 'snippet.js' ) );
>>>>>>> 0a739657

					if ( wasCSSGenerated ) {
						cssFiles.unshift( path.join( snippetData.relativeOutputPath, snippetData.snippetName, 'snippet.css' ) );
					}

					cssFiles.push( path.join( snippetData.basePath, 'assets', 'snippet-styles.css' ) );

					// This file is produced by the snippet adapter.
					cssFiles.push( path.join( snippetData.relativeOutputPath, 'assets.css' ) );

					// Additional languages must be imported by the HTML code.
					if ( snippetData.snippetConfig.additionalLanguages ) {
						snippetData.snippetConfig.additionalLanguages.forEach( language => {
							jsFiles.push( path.join( snippetData.relativeOutputPath, 'translations', `${ language }.js` ) );
						} );
					}
				}

				const cssImportsHTML = getHTMLImports( cssFiles, importPath => {
					return `    <link rel="stylesheet" href="${ importPath }" type="text/css" data-cke="true">`;
				} );

				const jsImportsHTML = getHTMLImports( jsFiles, importPath => {
					return `    <script src="${ importPath }"></script>`;
				} );

				content = content.replace( '<!--UMBERTO: SNIPPET: CSS-->', cssImportsHTML );
				content = content.replace( '<!--UMBERTO: SNIPPET: JS-->', jsImportsHTML );

				fs.writeFileSync( destinationPath, content );
			}
		} )
		.then( () => {
			console.log( 'Finished building snippets.' );
		} );
};

/**
 * Removes snippets that names do not match to patterns specified in `allowedSnippets` array.
 *
 * @param {Set.<Snippet>} snippets Snippet collection extracted from documentation files.
 * @param {Array.<String>} allowedSnippets Snippet patterns that should be built.
 */
function filterAllowedSnippets( snippets, allowedSnippets ) {
	const snippetsToBuild = new Set();

	// Find all snippets that matched to specified criteria.
	for ( const snippetData of snippets ) {
		const shouldBeBuilt = allowedSnippets.some( pattern => {
			return minimatch( snippetData.snippetName, pattern ) || snippetData.snippetName.includes( pattern );
		} );

		if ( shouldBeBuilt ) {
			snippetsToBuild.add( snippetData );
		}
	}

	// Find all dependencies that are required for whitelisted snippets.
	for ( const snippetData of snippets ) {
		if ( snippetsToBuild.has( snippetData ) ) {
			continue;
		}

		if ( snippetData.requiredFor && snippetsToBuild.has( snippetData.requiredFor ) ) {
			snippetsToBuild.add( snippetData );
		}
	}

	// Remove snippets that won't be built and aren't dependencies of other snippets.
	for ( const snippetData of snippets ) {
		if ( !snippetsToBuild.has( snippetData ) ) {
			snippets.delete( snippetData );
		}
	}
}

/**
 * Adds constants to the webpack process from external repositories containing `docs/constants.js` files.
 *
 * @param {Array.<Object>} snippets
 * @returns {Object}
 */
function getConstantDefinitions( snippets ) {
	const knownPaths = new Set();
	const constantDefinitions = {};
	const constantOrigins = new Map();

	for ( const snippet of snippets ) {
		if ( !snippet.pageSourcePath ) {
			continue;
		}

		let directory = path.dirname( snippet.pageSourcePath );

		while ( !knownPaths.has( directory ) ) {
			knownPaths.add( directory );

			const absolutePathToConstants = path.join( directory, 'docs', 'constants.js' );
			const importPathToConstants = path.relative( __dirname, absolutePathToConstants );

			if ( fs.existsSync( absolutePathToConstants ) ) {
				const packageConstantDefinitions = require( './' + importPathToConstants );

				for ( const constantName in packageConstantDefinitions ) {
					const constantValue = packageConstantDefinitions[ constantName ];

					if ( constantDefinitions[ constantName ] && constantDefinitions[ constantName ] !== constantValue ) {
						throw new Error(
							`Definition for the '${ constantName }' constant is duplicated` +
							` (${ importPathToConstants }, ${ constantOrigins.get( constantName ) }).`
						);
					}

					constantDefinitions[ constantName ] = constantValue;
					constantOrigins.set( constantName, importPathToConstants );
				}

				Object.assign( constantDefinitions, packageConstantDefinitions );
			}

			directory = path.dirname( directory );
		}
	}

	return constantDefinitions;
}

/**
 * Prepares configuration for Webpack.
 *
 * @param {Set.<Snippet>} snippets Snippet collection extracted from documentation files.
 * @param {Object} config
 * @param {String} config.language Language for the build.
 * @param {Boolean} config.production Whether to build for production.
 * @param {Object} config.definitions
 * @returns {Object}
 */
function getWebpackConfig( snippets, config ) {
	// Stringify all definitions values. The `DefinePlugin` injects definition values as they are so we need to stringify them,
	// so they will become real strings in the generated code. See https://webpack.js.org/plugins/define-plugin/ for more information.
	const definitions = {};

	for ( const definitionKey in config.definitions ) {
		definitions[ definitionKey ] = JSON.stringify( config.definitions[ definitionKey ] );
	}

	const ckeditorWebpackPluginOptions = {
		// All translation files are added to HTML files directly later.
		buildAllTranslationsToSeparateFiles: true
	};

	if ( config.language === MULTI_LANGUAGE ) {
		const additionalLanguages = new Set();

		// Find all additional languages that must be built.
		for ( const snippetData of snippets ) {
			for ( const language of snippetData.snippetConfig.additionalLanguages ) {
				additionalLanguages.add( language );
			}
		}

		// Pass unique values of `additionalLanguages` to `CKEditorWebpackPlugin`.
		ckeditorWebpackPluginOptions.additionalLanguages = [ ...additionalLanguages ];

		// Also, set the default language because of the warning that comes from the plugin.
		ckeditorWebpackPluginOptions.language = DEFAULT_LANGUAGE;
	} else {
		ckeditorWebpackPluginOptions.language = config.language;
	}

	const webpackConfig = {
		mode: config.production ? 'production' : 'development',

		entry: {},

		output: {
			filename: '[name]/snippet.js'
		},

		optimization: {
			minimizer: [
				new TerserPlugin( {
					sourceMap: true,
					terserOptions: {
						output: {
							// Preserve CKEditor 5 license comments.
							comments: /^!/
						}
					},
					extractComments: false
				} )
			]
		},

		plugins: [
			new MiniCssExtractPlugin( { filename: '[name]/snippet.css' } ),
			new CKEditorWebpackPlugin( ckeditorWebpackPluginOptions ),
			new webpack.BannerPlugin( {
				banner: bundler.getLicenseBanner(),
				raw: true
			} ),
			new webpack.DefinePlugin( definitions ),
			new ProgressBarPlugin( {
				format: `Building snippets for language "${ config.language }": :percent (:msg)`
			} )
		],

		// Configure the paths so building CKEditor 5 snippets work even if the script
		// is triggered from a directory outside ckeditor5 (e.g. multi-project case).
		resolve: {
			modules: [
				...getPackageDependenciesPaths(),
				...getModuleResolvePaths()
			]
		},

		resolveLoader: {
			modules: getModuleResolvePaths()
		},

		module: {
			rules: [
				{
					test: /\.svg$/,
					use: [ 'raw-loader' ]
				},
				{
					test: /\.css$/,
					use: [
						MiniCssExtractPlugin.loader,
						'css-loader',
						{
							loader: 'postcss-loader',
							options: styles.getPostCssConfig( {
								themeImporter: {
									themePath: require.resolve( '@ckeditor/ckeditor5-theme-lark' )
								},
								minify: config.production
							} )
						}
					]
				}
			]
		}
	};

	for ( const snippetData of snippets ) {
		if ( !webpackConfig.output.path ) {
			webpackConfig.output.path = path.normalize( snippetData.outputPath );
		}

		if ( webpackConfig.entry[ snippetData.snippetName ] ) {
			continue;
		}

		webpackConfig.entry[ snippetData.snippetName ] = snippetData.snippetSources.js;
	}

	return webpackConfig;
}

/**
 * Builds snippets.
 *
 * @param {Object} webpackConfig
 * @returns {Promise}
 */
function runWebpack( webpackConfig ) {
	return new Promise( ( resolve, reject ) => {
		webpack( webpackConfig, ( err, stats ) => {
			if ( err ) {
				reject( err );
			} else if ( stats.hasErrors() ) {
				reject( new Error( stats.toString() ) );
			} else {
				resolve();
			}
		} );
	} );
}

/**
 * @returns {Array.<String>}
 */
function getModuleResolvePaths() {
	return [
		path.resolve( __dirname, '..', '..', 'node_modules' ),
		'node_modules'
	];
}

/**
 * Returns an array that contains paths to packages' dependencies.
 * The snippet adapter should use packages' dependencies instead of the documentation builder dependencies.
 *
 * See #7916.
 *
 * @returns {Array.<String>}
 */
function getPackageDependenciesPaths() {
	const globOptions = {
		cwd: path.resolve( __dirname, '..', '..' ),
		absolute: true
	};

	return glob.sync( 'packages/*/node_modules', globOptions )
		.concat( glob.sync( 'external/*/packages/*/node_modules', globOptions ) )
		.map( p => path.normalize( p ) );
}

/**
 * Reads the snippet's configuration.
 *
 * @param {String} snippetSourcePath An absolute path to the file.
 * @returns {Object}
 */
function readSnippetConfig( snippetSourcePath ) {
	const snippetSource = fs.readFileSync( snippetSourcePath ).toString();

	const configSourceMatch = snippetSource.match( /\n\/\* config ([\s\S]+?)\*\// );

	if ( !configSourceMatch ) {
		return {};
	}

	return JSON.parse( configSourceMatch[ 1 ] );
}

/**
 * Removes duplicated entries specified in `files` array, unifies path separators to always be `/`
 * and then maps those entries using `mapFunction`.
 *
 * @param {Array.<String>} files Paths collection.
 * @param {Function} mapFunction Function that should return a string.
 * @returns {String}
 */
function getHTMLImports( files, mapFunction ) {
	return [ ...new Set( files ) ]
		.map( path => upath.normalize( path ) )
		.map( mapFunction )
		.join( '\n' )
		.replace( /^\s+/, '' );
}

/**
 * Returns a number of unique snippet names that will be built.
 *
 * @param {Set.<Snippet>} snippets Snippet collection extracted from documentation files.
 * @returns {Number}
 */
function countUniqueSnippets( snippets ) {
	return new Set( Array.from( snippets, snippet => snippet.snippetName ) ).size;
}

/**
 * Returns a configuration for webpack that parses the `/docs/_snippets/assets.js` file.
 * Thanks to that, we're able to load libraries from the `node_modules` directory in our snippets.
 *
 * @param {Object} config
 * @param {Boolean} config.production Whether to build for production.
 * @param {Object} config.snippetWebpackConfig The configuration returned by the `getWebpackConfig()` function.
 * It is used to configure the output path for the asset file.
 * @returns {Object}
 */
function getWebpackConfigForAssets( config ) {
	return {
		mode: config.production ? 'production' : 'development',

		entry: {
			assets: path.join( __dirname, '..', '..', 'docs', '_snippets', 'assets.js' )
		},

		output: {
			filename: '[name].js',
			path: config.snippetWebpackConfig.output.path
		},

		optimization: {
			minimizer: [
				new TerserPlugin( {
					sourceMap: true,
					terserOptions: {
						output: {
							// Preserve CKEditor 5 license comments.
							comments: /^!/
						}
					},
					extractComments: false
				} )
			]
		},

		plugins: [
			new MiniCssExtractPlugin( { filename: '[name].css' } ),
			new webpack.BannerPlugin( {
				banner: bundler.getLicenseBanner(),
				raw: true
			} ),
			new ProgressBarPlugin( {
				format: 'Building assets for snippets: :percent (:msg)'
			} )
		],

		// Configure the paths so building CKEditor 5 snippets work even if the script
		// is triggered from a directory outside ckeditor5 (e.g. multi-project case).
		resolve: {
			modules: [
				...getPackageDependenciesPaths(),
				...getModuleResolvePaths()
			]
		},

		resolveLoader: {
			modules: getModuleResolvePaths()
		},

		module: {
			rules: [
				{
					test: /\.css$/,
					use: [
						MiniCssExtractPlugin.loader,
						'css-loader'
					]
				}
			]
		}
	};
}

/**
 * @typedef {Object} Snippet
 *
 * @property {SnippetSource} snippetSources Sources of the snippet.
 *
 * @property {String} snippetName Name of the snippet. Defined directly after `@snippet` tag.
 *
 * @property {String} outputPath An absolute path where to write file produced by the `snippetAdapter`.
 *
 * @property {String} destinationPath An absolute path to the file where the snippet is being used.
 *
 * @property {SnippetConfiguration} snippetConfig={} Additional configuration of the snippet. It's being read from the snippet's source.
 *
 * @property {String} [basePath] Relative path from the processed file to the root of the documentation.
 *
 * @property {String} [relativeOutputPath] The same like `basePath` but for the output path (where processed file will be saved).
 *
 * @property {Snippet|undefined} [requiredFor] If the value is instance of `Snippet`, current snippet requires
 * the snippet defined as `requiredFor` to work.
 */

/**
 * @typedef {Object} SnippetSource
 *
 * @property {String} html An absolute path to the HTML sample.
 *
 * @property {String} css An absolute path to the CSS sample.
 *
 * @property {String} js An absolute path to the JS sample.
 */

/**
 * @typedef {Object} SnippetConfiguration
 *
 * @property {String} [language] A language that will be used for building the editor.
 *
 * @property {Array.<String>} [dependencies] Names of samples that are required to working.
 *
 * @property {Array.<String>} [additionalLanguages] Additional languages that are required by the snippet.
 */<|MERGE_RESOLUTION|>--- conflicted
+++ resolved
@@ -196,28 +196,12 @@
 
 					// This file is copied by Umberto itself.
 					jsFiles.push( path.join( snippetData.basePath, 'assets', 'snippet.js' ) );
-<<<<<<< HEAD
-					jsFiles.push( path.join( snippetData.relativeOutputPath, snippetData.snippetName, 'snippet.js' ) );
-					jsFiles.push( path.join( snippetData.relativeOutputPath,
-						'../../../../../', 'node_modules', '@popperjs', 'core', 'dist', 'umd', 'popper.min.js' ) );
-					jsFiles.push( path.join( snippetData.relativeOutputPath,
-						'../../../../../', 'node_modules', 'tippy.js', 'dist', 'tippy-bundle.umd.min.js' ) );
-					jsFiles.push( path.join( snippetData.basePath, 'assets', 'tour-balloon.js' ) );
-
-					cssFiles.push( path.join( snippetData.basePath, 'assets', 'snippet-styles.css' ) );
-					cssFiles.push( path.join( snippetData.relativeOutputPath,
-						'../../../../../', 'node_modules', 'tippy.js', 'dist', 'tippy.css' ) );
-					cssFiles.push( path.join( snippetData.relativeOutputPath,
-						'../../../../../', 'node_modules', 'tippy.js', 'themes', 'light-border.css' ) );
-					cssFiles.push( path.join( snippetData.basePath, 'assets', 'tour-balloon.css' ) );
-=======
 
 					// This file is produced by the snippet adapter.
 					jsFiles.push( path.join( snippetData.relativeOutputPath, 'assets.js' ) );
 
 					// The snippet source.
 					jsFiles.push( path.join( snippetData.relativeOutputPath, snippetData.snippetName, 'snippet.js' ) );
->>>>>>> 0a739657
 
 					if ( wasCSSGenerated ) {
 						cssFiles.unshift( path.join( snippetData.relativeOutputPath, snippetData.snippetName, 'snippet.css' ) );
