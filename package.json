{
  "name": "ckeditor5",
  "version": "5.0.0-0.dev",
  "description": "The development version of CKEditor; the best browser-based WYSIWYG editor.",
  "keywords": [
    "CKEditor",
    "Editor",
    "WYSIWYG"
  ],
  "dependencies": {
    "ckeditor5-basic-styles": "ckeditor/ckeditor5-basic-styles",
    "ckeditor5-delete": "ckeditor/ckeditor5-delete",
    "ckeditor5-editor-classic": "ckeditor/ckeditor5-editor-classic",
    "ckeditor5-engine": "ckeditor/ckeditor5-engine",
    "ckeditor5-enter": "ckeditor/ckeditor5-enter",
    "ckeditor5-headings": "ckeditor/ckeditor5-headings",
    "ckeditor5-paragraph": "ckeditor/ckeditor5-paragraph",
    "ckeditor5-theme-lark": "ckeditor/ckeditor5-theme-lark",
    "ckeditor5-typing": "ckeditor/ckeditor5-typing",
    "ckeditor5-ui": "ckeditor/ckeditor5-ui",
    "ckeditor5-ui-default": "ckeditor/ckeditor5-ui-default",
    "ckeditor5-undo": "ckeditor/ckeditor5-undo",
    "ckeditor5-utils": "ckeditor/ckeditor5-utils",
    "requirejs": "Reinmar/requirejs"
  },
  "devDependencies": {
    "almond": "^0.3.0",
<<<<<<< HEAD
    "babel-core": "^6.4.0",
    "babel-plugin-transform-es2015-modules-amd": "^6.1.18",
    "babel-plugin-transform-es2015-modules-commonjs": "^6.2.0",
    "babel-preset-es2015-rollup": "^1.1.1",
=======
    "babel-core": "^6.9.0",
    "babel-plugin-transform-es2015-modules-amd": "^6.8.0",
    "babel-plugin-transform-es2015-modules-commonjs": "^6.10.0",
>>>>>>> 7935fff4
    "benderjs": "^0.4.1",
    "benderjs-chai": "^0.2.0",
    "benderjs-coverage": "benderjs/benderjs-coverage#t/4",
    "benderjs-mocha": "^0.3.0",
    "benderjs-promise": "^0.1.0",
    "benderjs-sinon": "^0.3.0",
    "chai": "^3.4.0",
    "concat-stream": "^1.5.1",
    "del": "^2.0.2",
    "fs-extra": "^0.26.4",
    "git-guppy": "^1.1.0",
    "gulp": "^3.9.0",
    "gulp-babel": "^6.1.0",
    "gulp-cssnano": "^2.1.2",
    "gulp-filter": "^3.0.1",
    "gulp-filter-by": "^1.2.0",
    "gulp-istanbul": "^0.10.4",
    "gulp-jscs": "^3.0.2",
    "gulp-jsdoc3": "^0.2.0",
    "gulp-jshint": "^2.0.0",
    "gulp-mirror": "^1",
    "gulp-mocha": "^2.2.0",
    "gulp-plumber": "^1.1.0",
    "gulp-rename": "^1.2.2",
    "gulp-replace": "^0.5.4",
    "gulp-sourcemaps": "^1.6.0",
    "gulp-svg-sprite": "^1.2.19",
    "gulp-uglify": "^1.5.3",
    "gulp-util": "^3.0.7",
    "gulp-watch": "^4.3.7",
    "guppy-pre-commit": "^0.3.0",
    "gzip-size": "^3.0.0",
    "inquirer": "^0.11.0",
    "jsdoc": "^3.4.0",
    "jshint": "^2.9.1",
    "jshint-reporter-jscs": "^0.1.0",
    "merge-stream": "^1.0.0",
    "minimist": "^1.2.0",
    "mockery": "^1.4.0",
    "multipipe": "^0.3.0",
    "ncp": "^2.0.0",
    "node-sass": "^3.7.0",
    "pretty-bytes": "^3.0.1",
    "regenerator-runtime": "^0.9.5",
    "replace": "^0.3.0",
    "rollup": "^0.26.3",
    "rollup-plugin-babel": "^2.4.0",
    "run-sequence": "^1.1.5",
    "semver": "^5.1.0",
    "shelljs": "^0",
    "sinon": "^1.17.0",
    "through2": "^2.0.0"
  },
  "engines": {
    "node": ">=5.0.0",
    "npm": ">=3.0.0"
  },
  "author": "CKSource (http://cksource.com/)",
  "license": "See LICENSE.md",
  "homepage": "http://ckeditor.com",
  "bugs": "https://github.com/ckeditor/ckeditor5/issues",
  "repository": {
    "type": "git",
    "url": "https://github.com/ckeditor/ckeditor5.git"
  }
}<|MERGE_RESOLUTION|>--- conflicted
+++ resolved
@@ -25,16 +25,10 @@
   },
   "devDependencies": {
     "almond": "^0.3.0",
-<<<<<<< HEAD
-    "babel-core": "^6.4.0",
-    "babel-plugin-transform-es2015-modules-amd": "^6.1.18",
-    "babel-plugin-transform-es2015-modules-commonjs": "^6.2.0",
-    "babel-preset-es2015-rollup": "^1.1.1",
-=======
     "babel-core": "^6.9.0",
     "babel-plugin-transform-es2015-modules-amd": "^6.8.0",
     "babel-plugin-transform-es2015-modules-commonjs": "^6.10.0",
->>>>>>> 7935fff4
+    "babel-preset-es2015-rollup": "^1.1.1",
     "benderjs": "^0.4.1",
     "benderjs-chai": "^0.2.0",
     "benderjs-coverage": "benderjs/benderjs-coverage#t/4",
@@ -62,7 +56,7 @@
     "gulp-replace": "^0.5.4",
     "gulp-sourcemaps": "^1.6.0",
     "gulp-svg-sprite": "^1.2.19",
-    "gulp-uglify": "^1.5.3",
+    "gulp-uglify": "^1.5.4",
     "gulp-util": "^3.0.7",
     "gulp-watch": "^4.3.7",
     "guppy-pre-commit": "^0.3.0",
@@ -86,7 +80,8 @@
     "semver": "^5.1.0",
     "shelljs": "^0",
     "sinon": "^1.17.0",
-    "through2": "^2.0.0"
+    "through2": "^2.0.0",
+    "uglify": "^0.1.5"
   },
   "engines": {
     "node": ">=5.0.0",
