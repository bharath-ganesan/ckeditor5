--- conflicted
+++ resolved
@@ -24,18 +24,11 @@
     "lodash-es": "4.17.21"
   },
   "devDependencies": {
-<<<<<<< HEAD
-    "@ckeditor/ckeditor5-basic-styles": "43.3.0",
-    "@ckeditor/ckeditor5-block-quote": "43.3.0",
-    "@ckeditor/ckeditor5-bookmark": "0.0.1",
-    "@ckeditor/ckeditor5-cloud-services": "43.3.0",
-    "@ckeditor/ckeditor5-code-block": "43.3.0",
-=======
     "@ckeditor/ckeditor5-basic-styles": "43.3.1",
     "@ckeditor/ckeditor5-block-quote": "43.3.1",
+    "@ckeditor/ckeditor5-bookmark": "0.0.1",
     "@ckeditor/ckeditor5-cloud-services": "43.3.1",
     "@ckeditor/ckeditor5-code-block": "43.3.1",
->>>>>>> 5e154a91
     "@ckeditor/ckeditor5-dev-utils": "^45.0.0",
     "@ckeditor/ckeditor5-easy-image": "43.3.1",
     "@ckeditor/ckeditor5-editor-classic": "43.3.1",
