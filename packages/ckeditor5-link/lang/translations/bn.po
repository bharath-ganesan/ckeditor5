--- conflicted
+++ resolved
@@ -57,16 +57,8 @@
 
 msgctxt "Keystroke description for assistive technologies: keystroke for creating a link."
 msgid "Create link"
-<<<<<<< HEAD
-msgstr ""
-
-msgctxt "Keystroke description for assistive technologies: keystroke for moving out of a link."
-msgid "Move out of a link"
-msgstr ""
-=======
 msgstr "লিঙ্ক তৈরি করুন"
 
 msgctxt "Keystroke description for assistive technologies: keystroke for moving out of a link."
 msgid "Move out of a link"
-msgstr "কোনো লিঙ্কের বাইরে সরান"
->>>>>>> ab8eba95
+msgstr "কোনো লিঙ্কের বাইরে সরান"