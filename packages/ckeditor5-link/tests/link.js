--- conflicted
+++ resolved
@@ -43,12 +43,9 @@
 
 			// There is no point to execute BalloonPanelView attachTo and pin methods so lets override it.
 			testUtils.sinon.stub( balloon.view, 'attachTo', () => {} );
-<<<<<<< HEAD
 			testUtils.sinon.stub( balloon.view, 'pin', () => {} );
-=======
 
 			return formView.init();
->>>>>>> dbe1383f
 		} );
 	} );
 
@@ -106,12 +103,6 @@
 
 			const linkElement = editorElement.querySelector( 'a' );
 
-<<<<<<< HEAD
-			sinon.assert.calledWithExactly( balloon.view.pin, sinon.match( {
-				target: linkElement,
-				limiter: editorElement
-			} ) );
-=======
 			sinon.assert.calledWithExactly( balloonAddSpy, {
 				view: formView,
 				position: {
@@ -119,7 +110,6 @@
 					limiter: editorElement
 				}
 			} );
->>>>>>> dbe1383f
 		} );
 
 		it( 'should add link form to the ContextualBalloon and attach balloon to the selection, when selection is non-collapsed', () => {
@@ -133,12 +123,6 @@
 
 			const selectedRange = editorElement.ownerDocument.getSelection().getRangeAt( 0 );
 
-<<<<<<< HEAD
-			sinon.assert.calledWithExactly( balloon.view.pin, sinon.match( {
-				target: selectedRange,
-				limiter: editorElement
-			} ) );
-=======
 			sinon.assert.calledWithExactly( balloonAddSpy, {
 				view: formView,
 				position: {
@@ -146,7 +130,6 @@
 					limiter: editorElement
 				}
 			} );
->>>>>>> dbe1383f
 		} );
 
 		it( 'should select link input value when link balloon is opened', () => {
@@ -349,7 +332,6 @@
 			} );
 
 			it( 'should keep open and update position until collapsed selection stay inside the same link element', () => {
-				const balloonUpdatePositionSpy = testUtils.sinon.spy( balloon, 'updatePosition' );
 				const observer = editor.editing.view.getObserver( ClickObserver );
 
 				editor.document.schema.allow( { name: '$text', inside: '$root' } );
@@ -362,22 +344,15 @@
 
 				expect( balloon.visibleView ).to.equal( formView );
 
-<<<<<<< HEAD
 				const updatePositionSpy = testUtils.sinon.spy( balloon, 'updatePosition' );
 
-=======
->>>>>>> dbe1383f
 				// Move selection.
 				editor.editing.view.selection.setRanges( [ Range.createFromParentsAndOffsets( text, 1, text, 1 ) ], true );
 				editor.editing.view.render();
 
 				// Check if balloon is still open and position was updated.
 				expect( balloon.visibleView ).to.equal( formView );
-<<<<<<< HEAD
 				expect( updatePositionSpy.calledOnce ).to.true;
-=======
-				expect( balloonUpdatePositionSpy.calledOnce ).to.true;
->>>>>>> dbe1383f
 			} );
 
 			it( 'should not duplicate `render` listener on `ViewDocument`', () => {
@@ -463,7 +438,6 @@
 			} );
 
 			it( 'should stop updating position after close', () => {
-				const balloonUpdatePositionSpy = testUtils.sinon.spy( balloon, 'updatePosition' );
 				const observer = editor.editing.view.getObserver( ClickObserver );
 
 				editor.document.schema.allow( { name: '$text', inside: '$root' } );
@@ -479,20 +453,13 @@
 				// Close balloon by dispatching `cancel` event on formView.
 				formView.fire( 'cancel' );
 
-<<<<<<< HEAD
 				const updatePositionSpy = testUtils.sinon.spy( balloon, 'updatePosition' );
 
-=======
->>>>>>> dbe1383f
 				// Move selection inside link element.
 				editor.editing.view.selection.setRanges( [ Range.createFromParentsAndOffsets( text, 2, text, 2 ) ], true );
 				editor.editing.view.render();
 
-<<<<<<< HEAD
 				expect( updatePositionSpy.notCalled ).to.true;
-=======
-				expect( balloonUpdatePositionSpy.notCalled ).to.true;
->>>>>>> dbe1383f
 			} );
 
 			it( 'should not open when selection is not inside link element', () => {
