{
  "name": "@ckeditor/ckeditor5-language",
  "version": "34.0.0",
  "description": "Text part language feature for CKEditor 5.",
  "keywords": [
    "ckeditor",
    "ckeditor5",
    "ckeditor 5",
    "ckeditor5-feature",
    "ckeditor5-plugin",
    "ckeditor5-dll"
  ],
  "main": "src/index.js",
  "dependencies": {
    "ckeditor5": "^34.0.0"
  },
  "devDependencies": {
<<<<<<< HEAD
    "@ckeditor/ckeditor5-core": "^33.0.0",
    "@ckeditor/ckeditor5-dev-utils": "^30.0.0",
    "@ckeditor/ckeditor5-editor-classic": "^33.0.0",
    "@ckeditor/ckeditor5-engine": "^33.0.0",
    "@ckeditor/ckeditor5-paragraph": "^33.0.0",
    "@ckeditor/ckeditor5-theme-lark": "^33.0.0",
    "@ckeditor/ckeditor5-ui": "^33.0.0",
=======
    "@ckeditor/ckeditor5-core": "^34.0.0",
    "@ckeditor/ckeditor5-dev-utils": "^30.0.0",
    "@ckeditor/ckeditor5-editor-classic": "^34.0.0",
    "@ckeditor/ckeditor5-engine": "^34.0.0",
    "@ckeditor/ckeditor5-paragraph": "^34.0.0",
    "@ckeditor/ckeditor5-theme-lark": "^34.0.0",
    "@ckeditor/ckeditor5-ui": "^34.0.0",
>>>>>>> 37433d10
    "webpack": "^5.58.1",
    "webpack-cli": "^4.9.0"
  },
  "engines": {
    "node": ">=14.0.0",
    "npm": ">=5.7.1"
  },
  "author": "CKSource (http://cksource.com/)",
  "license": "GPL-2.0-or-later",
  "homepage": "https://ckeditor.com/ckeditor-5",
  "bugs": "https://github.com/ckeditor/ckeditor5/issues",
  "repository": {
    "type": "git",
    "url": "https://github.com/ckeditor/ckeditor5.git",
    "directory": "packages/ckeditor5-language"
  },
  "files": [
    "lang",
    "src",
    "theme",
    "build",
    "ckeditor5-metadata.json"
  ],
  "scripts": {
    "dll:build": "webpack"
  }
}<|MERGE_RESOLUTION|>--- conflicted
+++ resolved
@@ -15,15 +15,6 @@
     "ckeditor5": "^34.0.0"
   },
   "devDependencies": {
-<<<<<<< HEAD
-    "@ckeditor/ckeditor5-core": "^33.0.0",
-    "@ckeditor/ckeditor5-dev-utils": "^30.0.0",
-    "@ckeditor/ckeditor5-editor-classic": "^33.0.0",
-    "@ckeditor/ckeditor5-engine": "^33.0.0",
-    "@ckeditor/ckeditor5-paragraph": "^33.0.0",
-    "@ckeditor/ckeditor5-theme-lark": "^33.0.0",
-    "@ckeditor/ckeditor5-ui": "^33.0.0",
-=======
     "@ckeditor/ckeditor5-core": "^34.0.0",
     "@ckeditor/ckeditor5-dev-utils": "^30.0.0",
     "@ckeditor/ckeditor5-editor-classic": "^34.0.0",
@@ -31,7 +22,6 @@
     "@ckeditor/ckeditor5-paragraph": "^34.0.0",
     "@ckeditor/ckeditor5-theme-lark": "^34.0.0",
     "@ckeditor/ckeditor5-ui": "^34.0.0",
->>>>>>> 37433d10
     "webpack": "^5.58.1",
     "webpack-cli": "^4.9.0"
   },
