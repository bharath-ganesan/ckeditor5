{
  "name": "@ckeditor/ckeditor5-build-balloon",
  "version": "37.1.0",
  "description": "The balloon editor build of CKEditor 5 – the best browser-based rich text editor.",
  "keywords": [
    "wysiwyg",
    "rich text",
    "editor",
    "html",
    "contentEditable",
    "editing",
    "operational transformation",
    "ot",
    "collaboration",
    "collaborative",
    "real-time",
    "framework",
    "ckeditor5-build",
    "ckeditor",
    "ckeditor5",
    "ckeditor 5"
  ],
  "main": "./build/ckeditor.js",
  "types": "./build/ckeditor.d.ts",
  "files": [
    "build",
    "ckeditor5-metadata.json",
    "CHANGELOG.md"
  ],
  "dependencies": {
    "@ckeditor/ckeditor5-adapter-ckfinder": "^37.1.0",
    "@ckeditor/ckeditor5-autoformat": "^37.1.0",
    "@ckeditor/ckeditor5-basic-styles": "^37.1.0",
    "@ckeditor/ckeditor5-block-quote": "^37.1.0",
    "@ckeditor/ckeditor5-ckbox": "^37.1.0",
    "@ckeditor/ckeditor5-ckfinder": "^37.1.0",
    "@ckeditor/ckeditor5-cloud-services": "^37.1.0",
    "@ckeditor/ckeditor5-easy-image": "^37.1.0",
    "@ckeditor/ckeditor5-editor-balloon": "^37.1.0",
    "@ckeditor/ckeditor5-essentials": "^37.1.0",
    "@ckeditor/ckeditor5-heading": "^37.1.0",
    "@ckeditor/ckeditor5-image": "^37.1.0",
    "@ckeditor/ckeditor5-indent": "^37.1.0",
    "@ckeditor/ckeditor5-link": "^37.1.0",
    "@ckeditor/ckeditor5-list": "^37.1.0",
    "@ckeditor/ckeditor5-media-embed": "^37.1.0",
    "@ckeditor/ckeditor5-paragraph": "^37.1.0",
    "@ckeditor/ckeditor5-paste-from-office": "^37.1.0",
    "@ckeditor/ckeditor5-table": "^37.1.0",
    "@ckeditor/ckeditor5-typing": "^37.1.0"
  },
  "devDependencies": {
<<<<<<< HEAD
    "@ckeditor/ckeditor5-core": "^37.0.1",
    "@ckeditor/ckeditor5-dev-translations": "^37.0.0",
    "@ckeditor/ckeditor5-dev-utils": "^37.0.0",
    "@ckeditor/ckeditor5-theme-lark": "^37.0.1",
=======
    "@ckeditor/ckeditor5-core": "^37.1.0",
    "@ckeditor/ckeditor5-dev-translations": "^37.0.0",
    "@ckeditor/ckeditor5-dev-utils": "^37.0.0",
    "@ckeditor/ckeditor5-theme-lark": "^37.1.0",
>>>>>>> 352351cd
    "terser-webpack-plugin": "^4.2.3",
    "typescript": "^4.8.4",
    "webpack": "^5.58.1",
    "webpack-cli": "^4.9.0"
  },
  "engines": {
    "node": ">=16.0.0",
    "npm": ">=5.7.1"
  },
  "author": "CKSource (http://cksource.com/)",
  "license": "GPL-2.0-or-later",
  "homepage": "https://ckeditor.com/ckeditor-5",
  "bugs": "https://github.com/ckeditor/ckeditor5/issues",
  "repository": {
    "type": "git",
    "url": "https://github.com/ckeditor/ckeditor5.git",
    "directory": "packages/ckeditor5-build-balloon"
  },
  "scripts": {
    "build": "webpack --mode production",
    "postbuild": "tsc -p ./tsconfig.types.json",
    "preversion": "npm run build"
  }
}<|MERGE_RESOLUTION|>--- conflicted
+++ resolved
@@ -50,17 +50,10 @@
     "@ckeditor/ckeditor5-typing": "^37.1.0"
   },
   "devDependencies": {
-<<<<<<< HEAD
-    "@ckeditor/ckeditor5-core": "^37.0.1",
-    "@ckeditor/ckeditor5-dev-translations": "^37.0.0",
-    "@ckeditor/ckeditor5-dev-utils": "^37.0.0",
-    "@ckeditor/ckeditor5-theme-lark": "^37.0.1",
-=======
     "@ckeditor/ckeditor5-core": "^37.1.0",
     "@ckeditor/ckeditor5-dev-translations": "^37.0.0",
     "@ckeditor/ckeditor5-dev-utils": "^37.0.0",
     "@ckeditor/ckeditor5-theme-lark": "^37.1.0",
->>>>>>> 352351cd
     "terser-webpack-plugin": "^4.2.3",
     "typescript": "^4.8.4",
     "webpack": "^5.58.1",
