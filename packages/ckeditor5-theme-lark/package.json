--- conflicted
+++ resolved
@@ -1,12 +1,7 @@
 {
   "name": "@ckeditor/ckeditor5-theme-lark",
-<<<<<<< HEAD
-  "version": "27.1.0",
-  "description": "Lark theme for CKEditor 5.",
-=======
   "version": "29.0.0",
   "description": "A bright theme for CKEditor 5.",
->>>>>>> e90f18b4
   "keywords": [
     "ckeditor",
     "ckeditor5",
