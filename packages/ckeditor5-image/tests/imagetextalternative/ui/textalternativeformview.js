--- conflicted
+++ resolved
@@ -1,13 +1,9 @@
 /**
-<<<<<<< HEAD
- * @license Copyright (c) 2003-2022, CKSource - Frederico Knabben. All rights reserved.
-=======
  * @license Copyright (c) 2003-2022, CKSource Holding sp. z o.o. All rights reserved.
->>>>>>> e391ddb7
  * For licensing, see LICENSE.md or https://ckeditor.com/legal/ckeditor-oss-license
  */
 
-/* global document, Event */
+/* global Event */
 
 import { keyCodes } from '@ckeditor/ckeditor5-utils/src/keyboard';
 import TextAlternativeFormView from '../../../src/imagetextalternative/ui/textalternativeformview';
@@ -110,12 +106,6 @@
 			describe( 'activates keyboard navigation in the form', () => {
 				beforeEach( () => {
 					view.render();
-					document.body.appendChild( view.element );
-				} );
-
-				afterEach( () => {
-					view.element.remove();
-					view.destroy();
 				} );
 
 				it( 'so "tab" focuses the next focusable item', () => {
