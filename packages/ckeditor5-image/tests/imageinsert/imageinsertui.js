--- conflicted
+++ resolved
@@ -90,7 +90,6 @@
 			expect( dropdownCreator.callback ).to.equal( dropdownAliasCreator.callback );
 		} );
 
-<<<<<<< HEAD
 		it( 'should register the "insertImage" dropdown with basic properties', () => {
 			const dropdown = editor.ui.componentFactory.create( 'insertImage' );
 			const dropdownButtonView = dropdown.buttonView;
@@ -101,7 +100,8 @@
 
 			expect( dropdownButtonView.arrowView.label ).to.equal( 'Insert image via URL' );
 			expect( dropdownButtonView.arrowView.tooltip ).to.be.true;
-=======
+		} );
+
 		it( 'should bind the enabled state of the dropdown to the UploadImageCommand command', () => {
 			const command = editor.commands.get( 'uploadImage' );
 
@@ -111,7 +111,6 @@
 			command.forceDisabled( 'foo' );
 
 			expect( dropdown.isEnabled, 'dropdown state #2' ).to.be.false;
->>>>>>> dcfb1670
 		} );
 
 		it( 'should not insert panel view children until dropdown is not open for the first time', () => {
