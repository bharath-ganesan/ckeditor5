---
category: features-images
menu-title: Image styles
meta-title: Image styles | CKEditor 5 Documentation
meta-description: Learn all about styling your images.
order: 60
modified_at: 2021-06-17
---
{@snippet features/build-image-source}

# Image styles

The image styles feature lets you adjust the appearance of images. It works by applying CSS classes to images or changing their type from inline to block or vice versa.

## Overview

This package allows for adjusting the image appearance by:

* **Applying CSS classes** - adding a particular [predefined](#ready-to-use-styles) or [custom](#configuring-the-styles) CSS class or removing any style-related CSS class,
* **Managing the HTML representation** by changing the image type from inline to block and vice versa. Applying a style may change the type of the image, depending on the configuration of the style.

<info-box>
	The actual styling of the images is the integrator's job. CKEditor&nbsp;5 WYSIWYG editor comes with some default styles, but they will only be applied to the images inside the editor. The integrator needs to style them appropriately on the target pages.

	You can find the source of the default styles applied by the editor here: [`ckeditor5-image/theme/imagestyle.css`](https://github.com/ckeditor/ckeditor5/blob/master/packages/ckeditor5-image/theme/imagestyle.css).

	Read more about {@link installation/advanced/content-styles styling the content of the editor}.
</info-box>

### Image classes

The styles applied to the image can either add or remove the style-related class from it. This behavior depends on the particular configuration of the {@link module:image/imageconfig~ImageStyleOptionDefinition}. Only the definition with the {@link module:image/imageconfig~ImageStyleOptionDefinition#isDefault} flag set to true will remove any applied image style-related class.

<info-box warning>
	The `ImageStyle` plugin does not provide any mechanism to apply a default CSS class to newly inserted images. The initial image appearance should be handled by the integrator by defining the proper custom {@link installation/advanced/content-styles content styles}. If desired, the default image appearance customization can be done by overriding the following CSS rules:
	  * `.ck-content .image-inline` for the inline images,
	  * `.ck-content .image` for the block images.
</info-box>

### Inline and block images

Images in the editor can be displayed as either inline or block.

The inline type images are represented as inline HTML elements and can be inserted in the middle of a paragraph or in a link just like a regular text. The HTML representation of the inline image looks like this:

* `<span class=”image-style-class”><img></img></span>` in the editable,
* `<img class=”image-style-class”></img>` in the HTML content retrieved by the {@link module:core/editor/utils/dataapimixin~DataApi#getData} method.

Block type images, on the other hand, can be inserted only between other blocks like paragraphs, tables or media. The HTML representation of the block image looks like this:

* `<figure class=”image image-style-class”><img></img></figure>`.

**Switching between these two types of images can be executed by applying/removing a style from the image**: Each of the defined style options provides a list of the image types which it can be applied to. Applying a style may change the type of the image, depending on the configuration of the style.

When a new image is inserted, the editor will, by default, choose the optimal image type based on the context of the insertion (e.g. the current selection/position and {@link features/images-installation#inline-and-block-images availability of plugins}). The default type of the newly inserted image can be controlled using the {@link module:image/imageconfig~ImageInsertConfig#type `image.insert.type` configuration}.

<info-box hint>
	All of the default editor builds support both block and inline images, but it is also possible to {@link features/images-installation#inline-and-block-images disable one of these types}.
	<!-- TODO: describe this case in the inline and block images installation guide. -->
</info-box>

## UI

Application of a style can be executed by using one of the toolbar buttons created by the `ImageStyle` plugin. Each of the defined styles (both [default](#ready-to-use-styles) and [custom](#configuring-the-styles)) will be registered under the name `imageStyle:image-style-name` in the {@link module:ui/componentfactory~ComponentFactory} and can be added to the image or main toolbar by referencing to this name.

The default image toolbar has its standard configuration already set in the predefined builds.

* The default UI of the classic, inline, balloon and balloon block builds consists of a set of buttons to apply only the [semantical styles](#semantical-styles) to support creating a structured content. [**See a live example**](#semantical-example).
* The document editor build UI uses several buttons for applying [presentational styles](#presentational-styles) and also uses the [semantical styles](#semantical-styles) to reset the image appearance to default. [**See a live example**](#presentational-example).

It is also possible to create a completely custom image styles UI, setting your own icons and tooltips, and grouping the image style buttons into the {@link module:image/imageconfig~ImageStyleDropdownDefinition custom drop-downs}. Read more about it in the [**customizing the image styles UI**](#configuring-the-styles) section of this guide.

## Approaches to styling images

CKEditor5 offers two basic approaches to styling the images:

* A particular style can define the image “type”, so it can be styled for example as an avatar, a banner or an emoticon. It will be called a [“semantical style”](#semantical-styles), since it refers to the purpose of the particular image.
* On the other hand, sometimes the user should be able to granularly control how an image is presented thanks to the ability to set the size and alignment separately and completely arbitrarily. The style that defines the image alignment will be called a [“presentational”](#presentational-styles) one, since it refers only to the appearance of the image.

<info-box hint>
The distinction made above is purely theoretical. Setting up both semantical and presentational styles is done in exactly the same way, using the {@link module:image/imageconfig~ImageConfig#styles `ImageConfig#styles`} configuration.
</info-box>

### Semantical styles

A semantical style lets the user choose from predefined appearances of the images. The user is not able to set the image border, alignment, margins, width, etc. separately. Instead, they can pick one of the styles defined by the developer who prepared the WYSIWYG editor integration. Check the list of the available semantical styles in the [table](#ready-to-use-styles) below. Semantical styles give the integrator an ability to put a wide range of predefined image appearances at the user's disposal. This gives the developer control over how the users style their images and makes the user's life easier by setting multiple properties at once.

<info-box hint>
	Try to understand what use cases you system needs to support and define semantic options accordingly. Defining useful and clear styles is one of the steps towards a good user experience and clear, portable output. The "side image" in the example below is displayed as a floated image on wide screens and as a normal image on low resolution screens (e.g. mobile browsers).
</info-box>

<info-box warning>
	While semantical styles can be combined with manual {@link features/images-resizing image resizing}, these features were not designed to be used together, as semantical styles usually also affect the image size.

	If you want to enable image resizing, use [presentational image styles](#presentational-styles) instead or define custom semantical styles to make sure that there are no conflicts with the image resizing feature.
</info-box>

As most of the predefined editor builds support editing structured content which requires passing the control over the possible image appearances to the developer, they introduce a UI containing a set of buttons applying the semantical styles (taken from the [default styles](#styles-table) listed below).

The example below shows an editor with such a basic configuration. There are three types of images:
<<<<<<< HEAD

* **A block image** {@icon @ckeditor/ckeditor5-core/theme/icons/object-center.svg Block image} &mdash; a representation of a block image with no style-related CSS class
* **An inline image** {@icon @ckeditor/ckeditor5-core/theme/icons/object-inline.svg Inline image} &mdash; a representation of an inline image with no style-related CSS class
* **A side image** {@icon @ckeditor/ckeditor5-core/theme/icons/object-inline-right.svg Side image} &mdash; a semantical style with the `image-style-side` CSS class applied to it
=======
* **A block image** {@icon @ckeditor/ckeditor5-core/theme/icons/object-center.svg Block image} &ndash; a representation of a block image with no style-related CSS class
* **An inline image** {@icon @ckeditor/ckeditor5-core/theme/icons/object-inline.svg Inline image} &ndash; a representation of an inline image with no style-related CSS class
* **A side image** {@icon @ckeditor/ckeditor5-core/theme/icons/object-inline-right.svg Side image} &ndash; a semantical style with the `image-style-side` CSS class applied to it
>>>>>>> f31e0584

You can change the style of an individual image using the contextual toolbar that opens after clicking the image.

<div id="semantical-example">

{@snippet features/image-semantical-style}

</div>

<info-box info>
	All demos in this guide only present a limited set of features for clarity. Visit the {@link examples/builds/full-featured-editor feature-rich editor example} to see more in action.
</info-box>

The editor above does not require any configuration, using one of the following builds: classic, inline, balloon, or balloon-block, for example:

```js
import ClassicEditor from '@ckeditor/ckeditor5-build-classic/src/ckeditor';

ClassicEditor
	.create( document.querySelector( '#editor' ) )
	.then( /* ... */ )
	.catch( /* ... */ );
```

### Presentational styles

Presentational styles do not relate to any special meaning of the content. They directly control the visual aspect of an image. The default available presentational styles determine the image alignment behavior. Check the list of the available semantical styles in the [table](#ready-to-use-styles) below.

<info-box hint>
	Presentational image styles should be combined with the optional {@link features/images-resizing image resizing feature} as these features were designed to be used together. The image width is then controlled by the image resize feature, while the alignment is controlled by the image style feature.

	If you do not enable the image resize feature in your setup while using the default presentational styles, your images will always retain their original sizes (up to 100% of the editor width) so the alignment may not be visible.

	If you do not want to enable image resizing, you can use [semantical styles](#semantical-styles) to set the image dimensions.
</info-box>

The sample editor below uses predefined presentational image styles represented by buttons grouped in the drop-downs by the way the image is displayed in the document:

* **Inline images** {@icon @ckeditor/ckeditor5-core/theme/icons/object-inline.svg Inline images} - displayed inside a line of text. It is a default style for the inline images and it does not apply any CSS class to the image.
* **Images wrapped with text** {@icon @ckeditor/ckeditor5-core/theme/icons/object-inline-left.svg Inline image aligned to the left} - these are the images with the CSS `float` property. They can be either in the inline or block mode, but to keep the valid HTML output, the block images (wrapped with the `<figure>` tags) can only be placed before or after paragraphs, not in the middle of one. It contains the following image styles:
  * `'align-left'` {@icon @ckeditor/ckeditor5-core/theme/icons/object-inline-left.svg Image aligned to the left},
  * `'align-right'` {@icon @ckeditor/ckeditor5-core/theme/icons/object-inline-right.svg Image aligned to the right}.
* **Images placed between the paragraphs** {@icon @ckeditor/ckeditor5-core/theme/icons/object-center.svg Centered image} - block images without the CSS `float` property. It contains following image styles:
  * `'align-block-left'` {@icon @ckeditor/ckeditor5-core/theme/icons/object-left.svg Block image aligned to the left},
  * `'align-block-right'` {@icon @ckeditor/ckeditor5-core/theme/icons/object-right.svg Block image aligned to the right},
  * `'block'` {@icon @ckeditor/ckeditor5-core/theme/icons/object-center.svg Centered block image} - this style is the default one for block images and it does not apply any CSS class to the image.

You can change the style of an individual image using the contextual toolbar invoked after an image is clicked.

In addition to the above, the sample is configured to use the {@link features/images-resizing image resize feature} with three {@link module:image/imageconfig~ImageConfig#resizeOptions resize options} available: `'resizeImage:original'`, `'resizeImage:50'` and `'resizeImage:75'`. They allow you to set the image width in the editor to the original image size (up to 100% of the editor window width), 50% and 75% respectively. You can also use the resize handles to set a custom size of the image.

See the result below:

<div id="presentational-example">

{@snippet features/image-style-presentational}

</div>

This set of buttons and styles is available by default in the predefined {@link installation/getting-started/predefined-builds#document-editor document editor build} and does not require any additional customization:

```js
import { DecoupledEditor } from '@ckeditor/ckeditor5-editor-decoupled';

DecoupledEditor.
	.create( document.querySelector( '#editor' ) )
	.then( /* ... */ )
	.catch( /* ... */ );
```

<info-box warning>
At the moment it is not possible to apply multiple styles (classes) to the image at the same time. To apply multiple CSS rules to the image (e.g. a red border AND a left alignment), you should probably consider using the [semantical styles](#semantical-styles).
</info-box>

## Configuring the styles

There are three ways of defining the image styles in the editor configuration:

* using one of the predefined [default styles](#ready-to-use-styles),
* modifying one of the styles mentioned above (you can change the class it applies to the image, the icon, the tooltip and the supported image type),
* defining a completely custom image style.

<info-box>
	Reusing (or modifying) predefined styles has the following advantage: CKEditor&nbsp;5 will use its official translations provided for the defined button titles.
</info-box>

### Demo

The editor example below shows what you can achieve by customizing the visual representation of images and the UI for setting image styles (icons, tooltips, and drop-downs).

{@snippet features/image-style-custom}

The editor presented above uses custom image styles, custom image toolbar configuration with {@link module:image/imageconfig~ImageStyleDropdownDefinition declarative drop-downs}, and some modified [default styles](#ready-to-use-styles). You can find some more examples of using and modifying these styles in the {@link module:image/imageconfig~ImageConfig#styles `config.image.styles`} API documentation.

```js
ClassicEditor
	.create( document.querySelector( '#editor' ), {
		// More of editor's config.
		// ...
		image: {
			styles: {
				// Defining custom styling options for the images.
				options: [ {
					name: 'side',
					icon: sideIcon,
					title: 'Side image',
					className: 'image-side',
					modelElements: [ 'imageBlock' ]
				}, {
					name: 'margin-left',
					icon: leftIcon,
					title: 'Image on left margin',
					className: 'image-margin-left',
					modelElements: [ 'imageInline' ]
				}, {
					name: 'margin-right',
					icon: rightIcon,
					title: 'Image on right margin',
					className: 'image-margin-right',
					modelElements: [ 'imageInline' ]
				},
				// Modifying icons and titles of the default inline and
				// block image styles to reflect its real appearance.
				{
					name: 'inline',
					icon: inlineIcon
				}, {
					name: 'block',
					title: 'Centered image',
					icon: centerIcon
				} ]
			},
			toolbar: [ {
				// Grouping the buttons for the icon-like image styling
				// into one drop-down.
				name: 'imageStyle:icons',
				title: 'Alignment',
				items: [
					'imageStyle:margin-left',
					'imageStyle:margin-right',
					'imageStyle:inline'
				],
				defaultItem: 'imageStyle:margin-left'
			}, {
				// Grouping the buttons for the regular
				// picture-like image styling into one drop-down.
				name: 'imageStyle:pictures',
				title: 'Style',
				items: [ 'imageStyle:block', 'imageStyle:side' ],
				defaultItem: 'imageStyle:block'
			}, '|', 'toggleImageCaption', 'linkImage'
			]
		}
	} )
	.then( /* ... */ )
	.catch( /* ... */ );
```

It also applies multiple CSS rules to not only display custom image styles (the `'image-margin-right'`, `'image-margin-left'` and `'image-side'` classes) properly, but also to provide the default {@link installation/advanced/content-styles content styles}, so the appearance of headers, paragraphs, links, captions and newly inserted images is consistent.

The most important rules regarding the image styling are presented below. You can see the complete content stylesheet [here](https://github.com/ckeditor/ckeditor5/blob/a95554244e9fc71af5aa9e53c6841f114c6d2483/packages/ckeditor5-image/docs/_snippets/features/image-semantical-style-custom.html).

```css
/* Defining the default content styles for the block images.
This is what the newly inserted image without any
style-specific class will look like. */
.ck-content .image {
	margin-top: 50px;
	margin-bottom: 50px;
}
.ck-content .image img {
	border-radius: 50%;
	width: 180px;
	height: 180px;
	object-fit: cover;
	filter: grayscale(100%) brightness(70%);
	box-shadow: 10px 10px 30px #00000078;
}
.ck-content .image::before {
	content: '';
	width: 100%;
	height: 100%;
	background-color: #1138b0;
	top: 5%;
	left: 5%;
	position: absolute;
	border-radius: 50%;
}
.ck-content .image::after {
	content: '';
	width: 200%;
	height: 200%;
	background-image: url(../../assets/img/image-context.svg);
	background-size: contain;
	background-repeat: no-repeat;
	position: absolute;
	top: -60%;
	pointer-events: none;
	left: -60%;
}

/* Defining the default content styles for the inline images.
This is what the newly inserted image without any
style-specific class will look like. */
.ck-content .image-inline {
	margin: 0 4px;
	vertical-align: middle;
	border-radius: 12px;
}
.ck-content .image-inline img {
	width: 24px;
	max-height: 24px;
	min-height: 24px;
	filter: grayscale(100%);
}

/* Defining the custom content styles for the images
placed on the side of the editing area. */
.ck-content .image.image-side {
	float: right;
	margin-right: -200px;
	margin-left: 50px;
	margin-top: -50px;
}
.ck-content .image.image-side img {
	width: 360px;
	height: 360px;
}

/* Defining the custom content styles for the images
placed on the editor margins. */
.ck-content .image-inline.image-margin-left,
.ck-content .image-inline.image-margin-right {
	position: absolute;
	margin: 0;
	top: auto;
}
.ck-content .image-inline.image-margin-left {
	left: calc( -12.5% - var(--icon-size) / 2 );
}
.ck-content .image-inline.image-margin-right {
	right: calc( -12.5% - var(--icon-size) / 2 );
}
.ck-content .image-inline.image-margin-left img,
.ck-content .image-inline.image-margin-right img {
	filter: none;
}

/* Defining the custom content styles for the image captions. */
.ck-content .image > figcaption {
	z-index: 1;
	position: absolute;
	bottom: 20px;
	left: -20px;
	font-style: italic;
	border-radius: 41px;
	background-color: #ffffffe8;
	color: #1138b0;
	padding: 5px 12px;
	font-size: 13px;
	box-shadow: 0 0 18px #1a1a1a26
}
```

### Ready-to-use styles

The `ImageStyle` plugin provides a set of default styles depending on the loaded plugins. The table below presents the availability of these styles and the image behavior caused by an application of a particular style.

<figure class="table" id="styles-table">
	<table style="text-align: left">
		<thead>
			<tr>
				<th>Style name</th>
				<th>Required plugins</th>
				<th>Converts to</th>
				<th>Applies class</th>
				<th>Type</th>
			</tr>
		</thead>
		<tbody>
			<tr>
				<th>"block"</th>
				<td><code>ImageBlock</code></td>
				<td>block</td>
				<td>removes all classes (default style)</td>
				<td>semantical</td>
			</tr>
			<tr>
				<th>"inline"</th>
				<td><code>ImageInline</code></td>
				<td>inline</td>
				<td>removes all classes (default style)</td>
				<td>semantical</td>
			</tr>
			<tr>
				<th>"side"</th>
				<td><code>ImageBlock</code></td>
				<td>block</td>
				<td><code>image-style-side</code></td>
				<td>semantical</td>
			</tr>
			<tr>
				<th>"alignLeft"</th>
				<td>any</td>
				<td>-</td>
				<td><code>image-style-align-left</code></td>
				<td>presentational</td>
			</tr>
			<tr>
				<th>"alignRight"</th>
				<td>any</td>
				<td>-</td>
				<td><code>image-style-align-right</code></td>
				<td>presentational</td>
			</tr>
			<tr>
				<th>"alignBlockLeft"</th>
				<td><code>ImageBlock</code></td>
				<td>block</td>
				<td><code>image-style-align-block-left</code></td>
				<td>presentational</td>
			</tr>
			<tr>
				<th>"alignBlockRight"</th>
				<td><code>ImageBlock</code></td>
				<td>block</td>
				<td><code>image-style-align-block-right</code></td>
				<td>presentational</td>
			</tr>
			<tr>
				<th>"alignCenter"</th>
				<td><code>ImageBlock</code></td>
				<td>block</td>
				<td><code>image-style-align-center</code></td>
				<td>presentational</td>
			</tr>
		</tbody>
	</table>
</figure>

## Installation

This feature is available in all {@link installation/getting-started/predefined-builds ready-to-use editor builds}. If your integrations uses a custom editor build, check out the {@link features/images-installation image feature installation guide} to learn how to enable this feature.

## Common API

The {@link module:image/imagestyle~ImageStyle} plugin registers:

* A button for each defined style, for example: `'imageStyle:block'` and `'imageStyle:side'` (to use in the {@link features/images-overview#image-contextual-toolbar image toolbar}).
* The {@link module:image/imagestyle/imagestylecommand~ImageStyleCommand `'imageStyle'` command} that accepts a value based on the {@link module:image/imageconfig~ImageConfig#styles `image.styles`} configuration option (for example, `'block'` and `'side'`):

	```js
	editor.execute( 'imageStyle', { value: 'side' } );
	```

<info-box>
	We recommend using the official {@link framework/development-tools/inspector CKEditor&nbsp;5 inspector} for development and debugging. It will give you tons of useful information about the state of the editor such as internal data structures, selection, commands, and many more.
</info-box>

## Contribute

The source code of the feature is available on GitHub in [https://github.com/ckeditor/ckeditor5/tree/master/packages/ckeditor5-image](https://github.com/ckeditor/ckeditor5/tree/master/packages/ckeditor5-image).<|MERGE_RESOLUTION|>--- conflicted
+++ resolved
@@ -98,16 +98,9 @@
 As most of the predefined editor builds support editing structured content which requires passing the control over the possible image appearances to the developer, they introduce a UI containing a set of buttons applying the semantical styles (taken from the [default styles](#styles-table) listed below).
 
 The example below shows an editor with such a basic configuration. There are three types of images:
-<<<<<<< HEAD
-
-* **A block image** {@icon @ckeditor/ckeditor5-core/theme/icons/object-center.svg Block image} &mdash; a representation of a block image with no style-related CSS class
-* **An inline image** {@icon @ckeditor/ckeditor5-core/theme/icons/object-inline.svg Inline image} &mdash; a representation of an inline image with no style-related CSS class
-* **A side image** {@icon @ckeditor/ckeditor5-core/theme/icons/object-inline-right.svg Side image} &mdash; a semantical style with the `image-style-side` CSS class applied to it
-=======
 * **A block image** {@icon @ckeditor/ckeditor5-core/theme/icons/object-center.svg Block image} &ndash; a representation of a block image with no style-related CSS class
 * **An inline image** {@icon @ckeditor/ckeditor5-core/theme/icons/object-inline.svg Inline image} &ndash; a representation of an inline image with no style-related CSS class
 * **A side image** {@icon @ckeditor/ckeditor5-core/theme/icons/object-inline-right.svg Side image} &ndash; a semantical style with the `image-style-side` CSS class applied to it
->>>>>>> f31e0584
 
 You can change the style of an individual image using the contextual toolbar that opens after clicking the image.
 
