--- conflicted
+++ resolved
@@ -19,24 +19,6 @@
     "@ckeditor/ckeditor5-widget": "^24.0.0"
   },
   "devDependencies": {
-<<<<<<< HEAD
-    "@ckeditor/ckeditor5-basic-styles": "^23.1.0",
-    "@ckeditor/ckeditor5-block-quote": "^23.1.0",
-    "@ckeditor/ckeditor5-cloud-services": "^23.1.0",
-    "@ckeditor/ckeditor5-ckfinder": "^23.1.0",
-    "@ckeditor/ckeditor5-editor-classic": "^23.1.0",
-    "@ckeditor/ckeditor5-enter": "^23.1.0",
-    "@ckeditor/ckeditor5-easy-image": "^23.1.0",
-    "@ckeditor/ckeditor5-heading": "^23.1.0",
-    "@ckeditor/ckeditor5-html-embed": "^23.1.0",
-    "@ckeditor/ckeditor5-indent": "^23.1.0",
-    "@ckeditor/ckeditor5-link": "^23.1.0",
-    "@ckeditor/ckeditor5-list": "^23.1.0",
-    "@ckeditor/ckeditor5-paragraph": "^23.1.0",
-    "@ckeditor/ckeditor5-table": "^23.1.0",
-    "@ckeditor/ckeditor5-typing": "^23.1.0",
-    "@ckeditor/ckeditor5-undo": "^23.1.0"
-=======
     "@ckeditor/ckeditor5-basic-styles": "^24.0.0",
     "@ckeditor/ckeditor5-block-quote": "^24.0.0",
     "@ckeditor/ckeditor5-cloud-services": "^24.0.0",
@@ -53,7 +35,6 @@
     "@ckeditor/ckeditor5-table": "^24.0.0",
     "@ckeditor/ckeditor5-typing": "^24.0.0",
     "@ckeditor/ckeditor5-undo": "^24.0.0"
->>>>>>> 30443dff
   },
   "engines": {
     "node": ">=12.0.0",
