/**
 * @license Copyright (c) 2003-2021, CKSource - Frederico Knabben. All rights reserved.
 * For licensing, see LICENSE.md or https://ckeditor.com/legal/ckeditor-oss-license
 */

/**
 * @module image/imagestyle/utils
 */

import { icons } from 'ckeditor5/src/core';
import { logWarning } from 'ckeditor5/src/utils';

const {
	objectFullWidth,
	objectInline,
	objectLeft,	objectRight, objectCenter,
	objectBlockLeft, objectBlockRight
} = icons;

/**
 * Default image style options provided by the plugin that can be referred in the {@link module:image/image~ImageConfig#styles}
 * configuration.
 *
 * There are available 5 styles focused on formatting:
 *
 * * **`'alignLeft'`** aligns the inline or block image to the left and wraps it with the text using the `image-style-align-left` class,
 * * **`'alignRight'`** aligns the inline or block image to the right and wraps it with the text using the `image-style-align-right` class,
 * * **`'alignCenter'`** centers the block image using the `image-style-align-center` class,
 * * **`'alignBlockLeft'`** aligns the block image to the left using the `image-style-block-align-left` class,
 * * **`'alignBlockRight'`** aligns the block image to the right using the `image-style-block-align-right` class,
 *
 * and 3 semantic styles:
 *
 * * **`'inline'`** is an inline image without any CSS class,
 * * **`'full'`** is a block image without any CSS class,
 * * **`'side'`** is a block image styled with the `image-style-side` CSS class.
 *
 * @readonly
 * @type {Object.<String,module:image/imagestyle~ImageStyleOptionDefinition>}
 */
const DEFAULT_OPTIONS = {
	// This style represents an image placed in the line of text.
	inline: {
		name: 'inline',
		title: 'In line',
		icon: objectInline,
		modelElements: [ 'imageInline' ],
		isDefault: true
	},

	// This style represents an image aligned to the left and wrapped with text.
	alignLeft: {
		name: 'alignLeft',
		title: 'Left aligned image',
		icon: objectLeft,
		modelElements: [ 'image', 'imageInline' ],
		className: 'image-style-align-left'
	},

	// This style represents an image aligned to the left.
	alignBlockLeft: {
		name: 'alignBlockLeft',
		title: 'Left aligned image',
		icon: objectBlockLeft,
		modelElements: [ 'image' ],
		className: 'image-style-block-align-left'
	},

	// This style represents a centered image.
	alignCenter: {
		name: 'alignCenter',
		title: 'Centered image',
		icon: objectCenter,
		modelElements: [ 'image' ],
		className: 'image-style-align-center'
	},

	// This style represents an image aligned to the right and wrapped with text.
	alignRight: {
		name: 'alignRight',
		title: 'Right aligned image',
		icon: objectRight,
		modelElements: [ 'image', 'imageInline' ],
		className: 'image-style-align-right'
	},

	// This style represents an image aligned to the right.
	alignBlockRight: {
		name: 'alignBlockRight',
		title: 'Right aligned image',
		icon: objectBlockRight,
		modelElements: [ 'image' ],
		className: 'image-style-block-align-right'
	},

	// This option is equal to the situation when no style is applied.
	full: {
		name: 'full',
		title: 'Full size image',
		icon: objectCenter,
		modelElements: [ 'image' ],
		isDefault: true
	},

	// This represents a side image.
	side: {
		name: 'side',
		title: 'Side image',
		icon: objectRight,
		modelElements: [ 'image' ],
		className: 'image-style-side'
	}
};

// TODO: Fix and move this description
/**
 * Default image style groups provided by the plugin that can be referred in the {@link module:image/image~ImageConfig#styles}
 * configuration. The groups are containers for {@link module:image/imagestyle~ImageStyleConfig#options style options} and
 * correspond to available drop-down button created by the {@link module:image/imagestyle/imagestyleui~ImageStyleUI} plugin.
 *
 * There are 2 groups available:
 *
 * * **`'wrapText'`**, which contains the `alignLeft` and `alignRight` options, that is, those that wraps the text around the image,
 * * **`'breakText'`**, which contains the `alignBlockLeft`, `alignCenter` and `alignBlockRight` options, that is,
 * those that breaks the text around the image.
 *
 * @readonly
 * @type {Object.<String,module:image/imagestyle~ImageStyleGroupDefinition>}
 */

/**
 * Default image style icons provided by the plugin that can be referred in the {@link module:image/image~ImageConfig#styles}
 * configuration.
 *
 * See {@link module:image/imagestyle~ImageStyleOptionDefinition#icon} to learn more.
 *
 * There are 7 default icons available: `'full'`, `'left'`, `'inlineLeft'`, `'center'`, `'right'`, `'inlineRight'`, and `'inline'`.
 *
 * @readonly
 * @type {Object.<String,String>}
 */
const DEFAULT_ICONS = {
	full: objectFullWidth,
	left: objectBlockLeft,
	right: objectBlockRight,
	center: objectCenter,
	inlineLeft: objectLeft,
	inlineRight: objectRight,
	inline: objectInline
};

/**
 * Returns lists of the normalized and validated image style options and groups.
 *
 * @protected
 * @param {Object} config
 * @param {Boolean} config.isInlinePluginLoaded
 * Determines whether the {@link module:image/image/imageblockediting~ImageBlockEditing `ImageBlockEditing`} plugin has been loaded.
 * @param {Boolean} config.isBlockPluginLoaded
 * Determines whether the {@link module:image/image/imageinlineediting~ImageInlineEditing `ImageInlineEditing`} plugin has been loaded.
 * @param {module:image/imagestyle~ImageStyleConfig} config.configuredStyles
 * The image styles configuration provided in the image styles {@link module:image/image~ImageConfig#styles configuration}
 * as a default or custom value.
 * @returns {module:image/imagestyle~ImageStyleConfig}
 * * Each of options contains a complete icon markup.
 * * The image style options not supported by any of the loaded plugins are filtered out.
 * * The groups with no {@link module:image/imagestyle~ImageStyleGroupDefinition#items items} are filtered out.
 * * All of the group items not defined in the options are filtered out.
 */
<<<<<<< HEAD
function normalizeStyles( options ) {
	const configuredArrangements = options.configuredStyles.arrangements || [];

	const arrangements = configuredArrangements
		.map( arrangement => normalizeDefinition( arrangement ) )
		.filter( arrangement => isValidArrangement( arrangement, options ) );

	return arrangements;
=======
function normalizeStyles( config ) {
	const configuredOptions = config.configuredStyles.options || [];
	const configuredGroups = config.configuredStyles.groups || [];

	const options = configuredOptions
		.map( option => normalizeDefinition( DEFAULT_OPTIONS, option, 'option' ) )
		.filter( option => isValidOption( option, config ) );

	const groups = configuredGroups
		.map( group => normalizeDefinition( DEFAULT_GROUPS, group, 'group' ) )
		.filter( group => group.items && group.items.length );

	return { options, groups };
>>>>>>> cdbb7faa
}

/**
 * Returns the default image styles configuration depending on the loaded image editing plugins.
 * @protected
 *
 * @param {Boolean} isInlinePluginLoaded
 * Determines whether the {@link module:image/image/imageblockediting~ImageBlockEditing `ImageBlockEditing`} plugin has been loaded.
 *
 * @param {Boolean} isBlockPluginLoaded
 * Determines whether the {@link module:image/image/imageinlineediting~ImageInlineEditing `ImageInlineEditing`} plugin has been loaded.
 *
 * @returns {Object<String,Array>}
 * It returns an object with the lists of the image style options and groups defined as strings related to the
 * {@link module:image/imagestyle/utils~DEFAULT_OPTIONS default options} and the
 * {@link module:image/imagestyle/utils~DEFAULT_GROUPS default groups}.
 */
function getDefaultStylesConfiguration( isBlockPluginLoaded, isInlinePluginLoaded ) {
	if ( isBlockPluginLoaded && isInlinePluginLoaded ) {
		return {
			options: [
				'inline', 'alignLeft', 'alignRight',
				'alignCenter', 'alignBlockLeft', 'alignBlockRight',
				'full', 'side'
			],
			groups: [ 'wrapText', 'breakText' ]
		};
	} else if ( isBlockPluginLoaded ) {
		return {
			options: [ 'full', 'side' ]
		};
	} else if ( isInlinePluginLoaded ) {
		return {
			options: [ 'inline', 'alignLeft', 'alignRight' ]
		};
	}

	return {};
}

<<<<<<< HEAD
// TODO
function getDefaultDropdowns( loadedPlugins ) {
	if ( loadedPlugins.has( 'ImageBlockEditing' ) && loadedPlugins.has( 'ImageInlineEditing' ) ) {
		return [ {
			name: 'wrapText',
			title: 'Wrap text',
			defaultItem: 'alignLeft',
			items: [ 'alignLeft', 'alignRight' ]
		}, {
			name: 'breakText',
			title: 'Break text',
			defaultItem: 'full',
			items: [ 'alignBlockLeft', 'full', 'alignBlockRight' ]
		} ];
	}
}

// Normalizes an image arrangement or group provided in the {@link module:image/image~ImageConfig#styles}
// and returns it in a {@link module:image/imagestyle~ImageStyleArrangementDefinition}.
//
// @param {Object|String} definition
//
// @returns {module:image/imagestyle~ImageArrangementDefinition}}
function normalizeDefinition( definition ) {
=======
// Normalizes an image style option or group provided in the {@link module:image/image~ImageConfig#styles}
// and returns it in a {@link module:image/imagestyle~ImageStyleOptionDefinition}/
// {@link module:image/imagestyle~ImageStyleGroupDefinition}.
//
// @param {DEFAULT_OPTIONS|DEFAULT_GROUPS} defaults
// @param {Object|String} definition
// @param {'option'|'group'} definitionType
//
// @returns {module:image/imagestyle~ImageOptionDefinition}|{module:image/imagestyle~ImageStyleGroupDefinition}
function normalizeDefinition( defaults, definition, definitionType ) {
>>>>>>> cdbb7faa
	if ( typeof definition === 'string' ) {
		// Just the name of the style has been passed, but none of the defaults.
		if ( !DEFAULT_ARRANGEMENTS[ definition ] ) {
			// Normalize the style anyway to prevent errors.
			definition = { name: definition };
		}
		// Just the name of the style has been passed and it's one of the defaults, just use it.
		// Clone the style to avoid overriding defaults.
		else {
			definition = { ...DEFAULT_ARRANGEMENTS[ definition ] };
		}
	} else {
		// If an object style has been passed and if the name matches one of the defaults,
		// extend it with defaults – the user wants to customize a default style.
		// Note: Don't override the user–defined style object, clone it instead.
		definition = extendStyle( DEFAULT_ARRANGEMENTS[ definition.name ], definition );
	}

	// If an icon is defined as a string and correspond with a name
	// in default icons, use the default icon provided by the plugin.
<<<<<<< HEAD
	// if ( definitionType === 'arrangement' && typeof definition.icon === 'string' ) {
	definition.icon = DEFAULT_ICONS[ definition.icon ] || definition.icon;
	// }
=======
	if ( definitionType === 'option' && typeof definition.icon === 'string' ) {
		definition.icon = DEFAULT_ICONS[ definition.icon ] || definition.icon;
	}
>>>>>>> cdbb7faa

	return definition;
}

// Checks if the image style option is valid:
// * if it has the modelElements fields defined and filled,
// * if the defined modelElements are supported by any of the loaded image editing plugins.
// It also displays a console warning these conditions are not met.
//
// @param {module:image/imagestyle~ImageStyleOptionDefinition} image style option
// @param {Object.<String,Boolean>} { isBlockPluginLoaded, isInlinePluginLoaded }
//
// @returns Boolean
function isValidOption( option, { isBlockPluginLoaded, isInlinePluginLoaded } ) {
	const { modelElements, name } = option;

	if ( !modelElements || !modelElements.length || !name ) {
		warnInvalidStyle( { style: option } );

		return false;
	} else {
		const supportedElements = [ isBlockPluginLoaded ? 'image' : null, isInlinePluginLoaded ? 'imageInline' : null ];

		// Check if the option is supported by any of the loaded plugins.
		if ( !modelElements.some( elementName => supportedElements.includes( elementName ) ) ) {
			/**
			 * In order to work correctly, each image style {@link module:image/imagestyle~ImageStyleOptionDefinition option}
			 * requires specific model elements (also: types of images) to be supported by the editor.
			 *
			 * Model element names to which the image style option can be applied are defined in the
			 * {@link module:image/imagestyle~ImageStyleOptionDefinition#modelElements} property of the style option
			 * definition.
			 *
			 * Explore the warning in the console to find out precisely which option is not supported and which editor plugins
			 * are missing. Make sure these plugins are loaded in your editor to get this image style option working.
			 *
			 * @error image-style-missing-dependency
			 * @param {String} [option] The name of the unsupported option.
			 * @param {String} [missingPlugins] The names of the plugins one of which has to be loaded for the particular option.
			 */
			logWarning( 'image-style-missing-dependency', {
				style: option,
				missingPlugins: modelElements.map( name => name === 'image' ? 'ImageBlockEditing' : 'ImageInlineEditing' )
			} );

			return false;
		}
	}

	return true;
}

// Extends the default style with a style provided by the developer.
// Note: Don't override the custom–defined style object, clone it instead.
//
// @param {module:image/imagestyle~ImageStyleGroupDefinition|module:image/imagestyle~ImageStyleOptionDefinition} source
// @param {Object} style
//
// @returns {module:image/imagestyle~ImageStyleGroupDefinition|module:image/imagestyle~ImageStyleOptionDefinition}
function extendStyle( source, style ) {
	const extendedStyle = { ...style };

	for ( const prop in source ) {
		if ( !Object.prototype.hasOwnProperty.call( style, prop ) ) {
			extendedStyle[ prop ] = source[ prop ];
		}
	}

	return extendedStyle;
}

// Displays a console warning with the 'image-style-configuration-definition-invalid' error.
// @param {Object} info
function warnInvalidStyle( info ) {
	/**
	 * The image style definition provided in the configuration is invalid.
	 *
	 * Please make sure the definition implements properly one of the following:
	 *
	 * * {@link module:image/imagestyle~ImageStyleOptionDefinition image style option definition},
	 * * {@link module:image/imagestyle~ImageStyleGroupDefinition image style group definition}
	 *
	 * @error image-style-configuration-definition-invalid
	 * @param {String} [group] The name of the invalid group
	 * @param {String} [style] The name of the invalid image style option
	 */
	logWarning( 'image-style-configuration-definition-invalid', info );
}

export default {
	normalizeStyles,
	getDefaultStylesConfiguration,
	getDefaultDropdowns,
	warnInvalidStyle,
<<<<<<< HEAD
	DEFAULT_ARRANGEMENTS,
=======
	DEFAULT_OPTIONS,
	DEFAULT_GROUPS,
>>>>>>> cdbb7faa
	DEFAULT_ICONS
};<|MERGE_RESOLUTION|>--- conflicted
+++ resolved
@@ -167,30 +167,14 @@
  * * The groups with no {@link module:image/imagestyle~ImageStyleGroupDefinition#items items} are filtered out.
  * * All of the group items not defined in the options are filtered out.
  */
-<<<<<<< HEAD
-function normalizeStyles( options ) {
-	const configuredArrangements = options.configuredStyles.arrangements || [];
-
-	const arrangements = configuredArrangements
+function normalizeStyles( config ) {
+	const configuredStyles = config.configuredStyles.options || [];
+
+	const styles = configuredStyles
 		.map( arrangement => normalizeDefinition( arrangement ) )
-		.filter( arrangement => isValidArrangement( arrangement, options ) );
-
-	return arrangements;
-=======
-function normalizeStyles( config ) {
-	const configuredOptions = config.configuredStyles.options || [];
-	const configuredGroups = config.configuredStyles.groups || [];
-
-	const options = configuredOptions
-		.map( option => normalizeDefinition( DEFAULT_OPTIONS, option, 'option' ) )
-		.filter( option => isValidOption( option, config ) );
-
-	const groups = configuredGroups
-		.map( group => normalizeDefinition( DEFAULT_GROUPS, group, 'group' ) )
-		.filter( group => group.items && group.items.length );
-
-	return { options, groups };
->>>>>>> cdbb7faa
+		.filter( arrangement => isValidOption( arrangement, config ) );
+
+	return styles;
 }
 
 /**
@@ -231,7 +215,6 @@
 	return {};
 }
 
-<<<<<<< HEAD
 // TODO
 function getDefaultDropdowns( loadedPlugins ) {
 	if ( loadedPlugins.has( 'ImageBlockEditing' ) && loadedPlugins.has( 'ImageInlineEditing' ) ) {
@@ -249,54 +232,36 @@
 	}
 }
 
-// Normalizes an image arrangement or group provided in the {@link module:image/image~ImageConfig#styles}
-// and returns it in a {@link module:image/imagestyle~ImageStyleArrangementDefinition}.
-//
-// @param {Object|String} definition
-//
-// @returns {module:image/imagestyle~ImageArrangementDefinition}}
-function normalizeDefinition( definition ) {
-=======
 // Normalizes an image style option or group provided in the {@link module:image/image~ImageConfig#styles}
 // and returns it in a {@link module:image/imagestyle~ImageStyleOptionDefinition}/
-// {@link module:image/imagestyle~ImageStyleGroupDefinition}.
-//
-// @param {DEFAULT_OPTIONS|DEFAULT_GROUPS} defaults
+//
 // @param {Object|String} definition
-// @param {'option'|'group'} definitionType
-//
-// @returns {module:image/imagestyle~ImageOptionDefinition}|{module:image/imagestyle~ImageStyleGroupDefinition}
-function normalizeDefinition( defaults, definition, definitionType ) {
->>>>>>> cdbb7faa
+//
+// @returns {module:image/imagestyle~ImageStyleOptionDefinition}}
+function normalizeDefinition( definition ) {
 	if ( typeof definition === 'string' ) {
 		// Just the name of the style has been passed, but none of the defaults.
-		if ( !DEFAULT_ARRANGEMENTS[ definition ] ) {
+		if ( !DEFAULT_OPTIONS[ definition ] ) {
 			// Normalize the style anyway to prevent errors.
 			definition = { name: definition };
 		}
 		// Just the name of the style has been passed and it's one of the defaults, just use it.
 		// Clone the style to avoid overriding defaults.
 		else {
-			definition = { ...DEFAULT_ARRANGEMENTS[ definition ] };
+			definition = { ...DEFAULT_OPTIONS[ definition ] };
 		}
 	} else {
 		// If an object style has been passed and if the name matches one of the defaults,
 		// extend it with defaults – the user wants to customize a default style.
 		// Note: Don't override the user–defined style object, clone it instead.
-		definition = extendStyle( DEFAULT_ARRANGEMENTS[ definition.name ], definition );
+		definition = extendStyle( DEFAULT_OPTIONS[ definition.name ], definition );
 	}
 
 	// If an icon is defined as a string and correspond with a name
 	// in default icons, use the default icon provided by the plugin.
-<<<<<<< HEAD
-	// if ( definitionType === 'arrangement' && typeof definition.icon === 'string' ) {
+	// if ( definitionType === 'option' && typeof definition.icon === 'string' ) {
 	definition.icon = DEFAULT_ICONS[ definition.icon ] || definition.icon;
 	// }
-=======
-	if ( definitionType === 'option' && typeof definition.icon === 'string' ) {
-		definition.icon = DEFAULT_ICONS[ definition.icon ] || definition.icon;
-	}
->>>>>>> cdbb7faa
 
 	return definition;
 }
@@ -391,11 +356,6 @@
 	getDefaultStylesConfiguration,
 	getDefaultDropdowns,
 	warnInvalidStyle,
-<<<<<<< HEAD
-	DEFAULT_ARRANGEMENTS,
-=======
 	DEFAULT_OPTIONS,
-	DEFAULT_GROUPS,
->>>>>>> cdbb7faa
 	DEFAULT_ICONS
 };