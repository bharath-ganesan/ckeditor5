/**
 * @license Copyright (c) 2003-2021, CKSource - Frederico Knabben. All rights reserved.
 * For licensing, see LICENSE.md or https://ckeditor.com/legal/ckeditor-oss-license
 */

/**
 * @module image/image/imageediting
 */

import { Plugin } from 'ckeditor5/src/core';
import ImageLoadObserver from './imageloadobserver';
<<<<<<< HEAD
import ImageInsertCommand from './imageinsertcommand';
import ImageTypeToggleCommand from './imagetypetogglecommand';
=======

import {
	viewFigureToModel,
	modelToViewAttributeConverter,
	srcsetAttributeConverter
} from './converters';

import { toImageWidget } from './utils';

import InsertImageCommand from './insertimagecommand';
>>>>>>> 87ad7942

/**
 * The image engine plugin. This module loads common code shared between
 * {@link module:image/image/imageinlineediting~ImageInlineEditing} and
 * {@link module:image/image/imageblockediting~ImageBlockEditing} plugins.
 *
 * The commands registered by this plugin are:
 *
<<<<<<< HEAD
 * * {@link module:image/image/imageinsertcommand~ImageInsertCommand 'imageInsert'},
 * * {@link module:image/image/imagetypetogglecommand~ImageTypeToggleCommand 'imageTypeToggle'}.
=======
 * * `<image>` as a block element in the document schema, and allows `alt`, `src` and `srcset` attributes.
 * * converters for editing and data pipelines.
 * * `'insertImage'` command.
 * * `'imageInsert'` command as an alias for `insertImage` command.
>>>>>>> 87ad7942
 *
 * @extends module:core/plugin~Plugin
 */
export default class ImageEditing extends Plugin {
	/**
	 * @inheritDoc
	 */
	static get pluginName() {
		return 'ImageEditing';
	}

	/**
	 * @inheritDoc
	 */
	init() {
		const editor = this.editor;
		const conversion = editor.conversion;

		// See https://github.com/ckeditor/ckeditor5-image/issues/142.
		editor.editing.view.addObserver( ImageLoadObserver );

		conversion.for( 'upcast' )
			.attributeToAttribute( {
				view: {
					name: 'img',
					key: 'alt'
				},
				model: 'alt'
			} )
			.attributeToAttribute( {
				view: {
					name: 'img',
					key: 'srcset'
				},
				model: {
					key: 'srcset',
					value: viewImage => {
						const value = {
							data: viewImage.getAttribute( 'srcset' )
						};

						if ( viewImage.hasAttribute( 'width' ) ) {
							value.width = viewImage.getAttribute( 'width' );
						}

						return value;
					}
				}
			} );

<<<<<<< HEAD
		editor.commands.add( 'imageInsert', new ImageInsertCommand( editor ) );
		editor.commands.add( 'imageTypeToggle', new ImageTypeToggleCommand( this.editor ) );
=======
		const insertImageCommand = new InsertImageCommand( editor );

		// Register `insertImage` command and add `imageInsert` command as an alias for backward compatibility.
		editor.commands.add( 'insertImage', insertImageCommand );
		editor.commands.add( 'imageInsert', insertImageCommand );
>>>>>>> 87ad7942
	}
}<|MERGE_RESOLUTION|>--- conflicted
+++ resolved
@@ -9,21 +9,8 @@
 
 import { Plugin } from 'ckeditor5/src/core';
 import ImageLoadObserver from './imageloadobserver';
-<<<<<<< HEAD
-import ImageInsertCommand from './imageinsertcommand';
+import InsertImageCommand from './insertimagecommand';
 import ImageTypeToggleCommand from './imagetypetogglecommand';
-=======
-
-import {
-	viewFigureToModel,
-	modelToViewAttributeConverter,
-	srcsetAttributeConverter
-} from './converters';
-
-import { toImageWidget } from './utils';
-
-import InsertImageCommand from './insertimagecommand';
->>>>>>> 87ad7942
 
 /**
  * The image engine plugin. This module loads common code shared between
@@ -32,15 +19,8 @@
  *
  * The commands registered by this plugin are:
  *
-<<<<<<< HEAD
- * * {@link module:image/image/imageinsertcommand~ImageInsertCommand 'imageInsert'},
+ * * {@link module:image/image/insertimagecommand~InsertImageCommand 'insertImage'},
  * * {@link module:image/image/imagetypetogglecommand~ImageTypeToggleCommand 'imageTypeToggle'}.
-=======
- * * `<image>` as a block element in the document schema, and allows `alt`, `src` and `srcset` attributes.
- * * converters for editing and data pipelines.
- * * `'insertImage'` command.
- * * `'imageInsert'` command as an alias for `insertImage` command.
->>>>>>> 87ad7942
  *
  * @extends module:core/plugin~Plugin
  */
@@ -91,15 +71,11 @@
 				}
 			} );
 
-<<<<<<< HEAD
-		editor.commands.add( 'imageInsert', new ImageInsertCommand( editor ) );
-		editor.commands.add( 'imageTypeToggle', new ImageTypeToggleCommand( this.editor ) );
-=======
 		const insertImageCommand = new InsertImageCommand( editor );
 
 		// Register `insertImage` command and add `imageInsert` command as an alias for backward compatibility.
 		editor.commands.add( 'insertImage', insertImageCommand );
 		editor.commands.add( 'imageInsert', insertImageCommand );
->>>>>>> 87ad7942
+		editor.commands.add( 'imageTypeToggle', new ImageTypeToggleCommand( this.editor ) );
 	}
 }