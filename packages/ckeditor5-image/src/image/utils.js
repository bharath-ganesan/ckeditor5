/**
 * @license Copyright (c) 2003-2021, CKSource - Frederico Knabben. All rights reserved.
 * For licensing, see LICENSE.md or https://ckeditor.com/legal/ckeditor-oss-license
 */

/**
 * @module image/image/utils
 */

import { findOptimalInsertionRange, isWidget, toWidget } from 'ckeditor5/src/widget';
import { first } from 'ckeditor5/src/utils';

/**
 * Converts a given {@link module:engine/view/element~Element} to an image widget:
 * * Adds a {@link module:engine/view/element~Element#_setCustomProperty custom property} allowing to recognize the image widget element.
 * * Calls the {@link module:widget/utils~toWidget} function with the proper element's label creator.
 *
 * @param {module:engine/view/element~Element} viewElement
 * @param {module:engine/view/downcastwriter~DowncastWriter} writer An instance of the view writer.
 * @param {String} label The element's label. It will be concatenated with the image `alt` attribute if one is present.
 * @returns {module:engine/view/element~Element}
 */
export function toImageWidget( viewElement, writer, label ) {
	writer.setCustomProperty( 'image', true, viewElement );

	return toWidget( viewElement, writer, { label: labelCreator } );

	function labelCreator() {
		const imgElement = getViewImageFromWidget( viewElement );
		const altText = imgElement.getAttribute( 'alt' );

		return altText ? `${ altText } ${ label }` : label;
	}
}

/**
 * Checks if a given view element is an image widget.
 *
 * @param {module:engine/view/element~Element} viewElement
 * @returns {Boolean}
 */
export function isImageWidget( viewElement ) {
	return !!viewElement.getCustomProperty( 'image' ) && isWidget( viewElement );
}

/**
 * Returns an image widget editing view element if one is selected.
 *
 * @param {module:engine/view/selection~Selection|module:engine/view/documentselection~DocumentSelection} selection
 * @returns {module:engine/view/element~Element|null}
 */
export function getSelectedImageWidget( selection ) {
	const viewElement = selection.getSelectedElement();

	if ( viewElement && isImageWidget( viewElement ) ) {
		return viewElement;
	}

	return null;
}

/**
 * Returns a image widget editing view element if one is among the selection's ancestors.
 *
 * @param {module:engine/view/selection~Selection|module:engine/view/documentselection~DocumentSelection} selection
 * @returns {module:engine/view/element~Element|null}
 */
export function getImageWidgetAncestor( selection ) {
	let parent = selection.getFirstPosition().parent;

	while ( parent ) {
		if ( parent.is( 'element' ) && isImageWidget( parent ) ) {
			return parent;
		}

		parent = parent.parent;
	}

	return null;
}

/**
 * Checks if the provided model element is an `image`.
 *
 * @protected
 * @param {module:engine/model/element~Element} modelElement
 * @returns {Boolean}
 */
export function isBlockImage( modelElement ) {
	return !!modelElement && modelElement.is( 'element', 'image' );
}

/**
 * Checks if the provided model element is an `imageInline`.
 *
 * @protected
 * @param {module:engine/model/element~Element} modelElement
 * @returns {Boolean}
 */
export function isInlineImage( modelElement ) {
	return !!modelElement && modelElement.is( 'element', 'imageInline' );
}

/**
<<<<<<< HEAD
 * Handles inserting single file. This method unifies image insertion using {@link module:widget/utils~findOptimalInsertionRange} method.
=======
 * Checks if the provided model element is an `image` or `imageInline`.
 *
 * @protected
 * @param {module:engine/model/element~Element} modelElement
 * @returns {Boolean}
 */
export function isImage( modelElement ) {
	return isInlineImage( modelElement ) || isBlockImage( modelElement );
}

/**
 * Handles inserting single file. This method unifies image insertion using {@link module:widget/utils~findOptimalInsertionPosition} method.
>>>>>>> 4acce5f8
 *
 *		insertImage( model, { src: 'path/to/image.jpg' } );
 *
 * @param {module:core/editor/editor~Editor} editor
 * @param {Object} [attributes={}] Attributes of the inserted image.
 * This method filters out the attributes which are disallowed by the {@link module:engine/model/schema~Schema}.
 * @param {module:engine/model/selection~Selectable} [selectable] Place to insert the image. If not specified,
 * the {@link module:widget/utils~findOptimalInsertionRange} logic will be applied for the block images
 * and `model.document.selection` for the inline images.
 * @param {'image'|'imageInline'} [imageType] Image type of inserted image. If not specified,
 * it will be determined automatically depending of editor config or place of the insertion.
 */
export function insertImage( editor, attributes = {}, selectable = null, imageType = null ) {
	const model = editor.model;
	const selection = model.document.selection;

	imageType = determineImageTypeForInsertion( editor, selectable || selection, imageType );

	for ( const attributeName in attributes ) {
		if ( !model.schema.checkAttribute( imageType, attributeName ) ) {
			delete attributes[ attributeName ];
		}
	}

	model.change( writer => {
		const imageElement = writer.createElement( imageType, attributes );

		if ( !selectable && imageType != 'imageInline' && !selection.getSelectedElement() ) {
			selectable = findOptimalInsertionRange( selection, model );
		}

		model.insertContent( imageElement, selectable );

		// Inserting an image might've failed due to schema regulations.
		if ( imageElement.parent ) {
			writer.setSelection( imageElement, 'on' );
		}
	} );
}

/**
 * Checks if image can be inserted at current model selection.
 *
 * @param {module:core/editor/editor~Editor} editor
 * @returns {Boolean}
 */
export function isImageAllowed( editor ) {
	const model = editor.model;
	const schema = model.schema;
	const selection = model.document.selection;

	return isImageAllowedInParent( selection, schema, editor ) && isNotInsideImage( selection );
}

/**
 * Get view `<img>` element from the view widget (`<figure>`).
 *
 * Assuming that image is always a first child of a widget (ie. `figureView.getChild( 0 )`) is unsafe as other features might
 * inject their own elements to the widget.
 *
 * The `<img>` can be wrapped to other elements, e.g. `<a>`. Nested check required.
 *
 * @param {module:engine/view/element~Element} figureView
 * @returns {module:engine/view/element~Element}
 */
export function getViewImageFromWidget( figureView ) {
	if ( figureView.is( 'element', 'img' ) ) {
		return figureView;
	}

	const figureChildren = [];

	for ( const figureChild of figureView.getChildren() ) {
		figureChildren.push( figureChild );

		if ( figureChild.is( 'element' ) ) {
			figureChildren.push( ...figureChild.getChildren() );
		}
	}

	return figureChildren.find( viewChild => viewChild.is( 'element', 'img' ) );
}

/**
 * Creates a view element representing the image of provided image type.
 *
 * An 'image' type (block image):
 *
 * 		<figure class="image"><img></img></figure>
 *
 * An 'imageInline' type (inline image):
 *
 * 		<span class="image-inline"><img></img></span>
 *
 * Note that `alt` and `src` attributes are converted separately, so they are not included.
 *
 * @param {module:engine/view/downcastwriter~DowncastWriter} writer
 * @param {'image'|'imageInline'} imageType The type of created image.
 * @returns {module:engine/view/containerelement~ContainerElement}
 */
export function createImageViewElement( writer, imageType ) {
	const emptyElement = writer.createEmptyElement( 'img' );

	const container = imageType === 'image' ?
		writer.createContainerElement( 'figure', { class: 'image' } ) :
		writer.createContainerElement( 'span', { class: 'image-inline' } );

	writer.insert( writer.createPositionAt( container, 0 ), emptyElement );

	return container;
}

/**
 * A function returning a `MatcherPattern` for a particular type of View images.
 *
 * @param {'image'|'imageInline'} matchImageType The type of created image.
 * @param {module:core/editor/editor~Editor} editor The editor instance.
 * @returns {module:engine/view/matcher~MatcherPattern}
 */
export function getImageTypeMatcher( matchImageType, editor ) {
	if ( editor.plugins.has( 'ImageInlineEditing' ) !== editor.plugins.has( 'ImageBlockEditing' ) ) {
		return {
			name: 'img',
			attributes: {
				src: true
			}
		};
	}

	return element => {
		// Convert only images with src attribute.
		if ( !element.is( 'element', 'img' ) || !element.hasAttribute( 'src' ) ) {
			return null;
		}

		const imageType = element.findAncestor( 'figure' ) ? 'image' : 'imageInline';

		if ( imageType !== matchImageType ) {
			return null;
		}

		return { name: true, attributes: [ 'src' ] };
	};
}

// Checks if image is allowed by schema in optimal insertion parent.
//
// @param {module:engine/model/selection~Selection} selection
// @param {module:engine/model/schema~Schema} schema
// @param {module:core/editor/editor~Editor} editor
// @returns {Boolean}
function isImageAllowedInParent( selection, schema, editor ) {
	const imageType = determineImageTypeForInsertion( editor, selection );

	if ( imageType == 'image' ) {
		const parent = getInsertImageParent( selection, editor.model );

		if ( schema.checkChild( parent, 'image' ) ) {
			return true;
		}
	} else if ( schema.checkChild( selection.focus, 'imageInline' ) ) {
		return true;
	}

	return false;
}

// Checks if selection is not placed inside an image (e.g. its caption).
//
// @param {module:engine/model/selection~Selectable} selection
// @returns {Boolean}
function isNotInsideImage( selection ) {
	return [ ...selection.focus.getAncestors() ].every( ancestor => !ancestor.is( 'element', 'image' ) );
}

// Returns a node that will be used to insert image with `model.insertContent`.
//
// @param {module:engine/model/selection~Selectable} selection
// @param {module:engine/model/model~Model} model
// @returns {module:engine/model/element~Element}
function getInsertImageParent( selection, model ) {
	const insertionRange = findOptimalInsertionRange( selection, model );
	const parent = insertionRange.start.parent;

	if ( parent.isEmpty && !parent.is( 'element', '$root' ) ) {
		return parent.parent;
	}

	return parent;
}

// Determine image element type name depending on editor config or place of insertion.
//
// @param {module:core/editor/editor~Editor} editor
// @param {module:engine/model/selection~Selectable} selectable
// @param {'image'|'imageInline'} [imageType] Image element type name. Used to force return of provided element name,
// but only if there is proper plugin enabled.
// @returns {'image'|'imageInline'} imageType
function determineImageTypeForInsertion( editor, selectable, imageType ) {
	const schema = editor.model.schema;
	const configImageInsertType = editor.config.get( 'image.insert.type' );

	if ( !editor.plugins.has( 'ImageBlockEditing' ) ) {
		return 'imageInline';
	}

	if ( !editor.plugins.has( 'ImageInlineEditing' ) ) {
		return 'image';
	}

	if ( imageType ) {
		return imageType;
	}

	if ( configImageInsertType === 'inline' ) {
		return 'imageInline';
	}

	if ( configImageInsertType === 'block' ) {
		return 'image';
	}

	// Try to replace the selected widget (e.g. another image).
	if ( selectable.is( 'selection' ) ) {
		const firstBlock = first( selectable.getSelectedBlocks() );

		return ( !firstBlock || firstBlock.isEmpty || schema.isObject( firstBlock ) ) ? 'image' : 'imageInline';
	}

	return schema.checkChild( selectable, 'imageInline' ) ? 'imageInline' : 'image';
}<|MERGE_RESOLUTION|>--- conflicted
+++ resolved
@@ -102,9 +102,6 @@
 }
 
 /**
-<<<<<<< HEAD
- * Handles inserting single file. This method unifies image insertion using {@link module:widget/utils~findOptimalInsertionRange} method.
-=======
  * Checks if the provided model element is an `image` or `imageInline`.
  *
  * @protected
@@ -117,7 +114,6 @@
 
 /**
  * Handles inserting single file. This method unifies image insertion using {@link module:widget/utils~findOptimalInsertionPosition} method.
->>>>>>> 4acce5f8
  *
  *		insertImage( model, { src: 'path/to/image.jpg' } );
  *
