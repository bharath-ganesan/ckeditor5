/**
 * @license Copyright (c) 2003-2021, CKSource - Frederico Knabben. All rights reserved.
 * For licensing, see LICENSE.md or https://ckeditor.com/legal/ckeditor-oss-license
 */

/**
 * @module image/imageresize/imageresizeediting
 */

<<<<<<< HEAD
import Plugin from '@ckeditor/ckeditor5-core/src/plugin';
import ResizeImageCommand from './resizeimagecommand';
=======
import { Plugin } from 'ckeditor5/src/core';
import ImageResizeCommand from './imageresizecommand';
>>>>>>> 768466c6

/**
 * The image resize editing feature.
 *
 * It adds the ability to resize each image using handles or manually by
 * {@link module:image/imageresize/imageresizebuttons~ImageResizeButtons} buttons.
 *
 * @extends module:core/plugin~Plugin
 */
export default class ImageResizeEditing extends Plugin {
	/**
	 * @inheritDoc
	 */
	static get pluginName() {
		return 'ImageResizeEditing';
	}

	/**
	 * @inheritDoc
	 */
	constructor( editor ) {
		super( editor );

		editor.config.define( 'image', {
			resizeUnit: '%',
			resizeOptions: [ {
				name: 'resizeImage:original',
				value: null,
				icon: 'original'
			},
			{
				name: 'resizeImage:25',
				value: '25',
				icon: 'small'
			},
			{
				name: 'resizeImage:50',
				value: '50',
				icon: 'medium'
			},
			{
				name: 'resizeImage:75',
				value: '75',
				icon: 'large'
			} ]
		} );
	}

	/**
	 * @inheritDoc
	 */
	init() {
		const editor = this.editor;
		const resizeImageCommand = new ResizeImageCommand( editor );

		this._registerSchema();
		this._registerConverters();

		// Register `resizeImage` command and add `imageResize` command as an alias for backward compatibility.
		editor.commands.add( 'resizeImage', resizeImageCommand );
		editor.commands.add( 'imageResize', resizeImageCommand );
	}

	/**
	 * @private
	 */
	_registerSchema() {
		this.editor.model.schema.extend( 'image', { allowAttributes: 'width' } );
		this.editor.model.schema.setAttributeProperties( 'width', {
			isFormatting: true
		} );
	}

	/**
	 * Registers image resize converters.
	 *
	 * @private
	 */
	_registerConverters() {
		const editor = this.editor;

		// Dedicated converter to propagate image's attribute to the img tag.
		editor.conversion.for( 'downcast' ).add( dispatcher =>
			dispatcher.on( 'attribute:width:image', ( evt, data, conversionApi ) => {
				if ( !conversionApi.consumable.consume( data.item, evt.name ) ) {
					return;
				}

				const viewWriter = conversionApi.writer;
				const figure = conversionApi.mapper.toViewElement( data.item );

				if ( data.attributeNewValue !== null ) {
					viewWriter.setStyle( 'width', data.attributeNewValue, figure );
					viewWriter.addClass( 'image_resized', figure );
				} else {
					viewWriter.removeStyle( 'width', figure );
					viewWriter.removeClass( 'image_resized', figure );
				}
			} )
		);

		editor.conversion.for( 'upcast' )
			.attributeToAttribute( {
				view: {
					name: 'figure',
					styles: {
						width: /.+/
					}
				},
				model: {
					key: 'width',
					value: viewElement => viewElement.getStyle( 'width' )
				}
			} );
	}
}<|MERGE_RESOLUTION|>--- conflicted
+++ resolved
@@ -7,13 +7,8 @@
  * @module image/imageresize/imageresizeediting
  */
 
-<<<<<<< HEAD
-import Plugin from '@ckeditor/ckeditor5-core/src/plugin';
+import { Plugin } from 'ckeditor5/src/core';
 import ResizeImageCommand from './resizeimagecommand';
-=======
-import { Plugin } from 'ckeditor5/src/core';
-import ImageResizeCommand from './imageresizecommand';
->>>>>>> 768466c6
 
 /**
  * The image resize editing feature.
