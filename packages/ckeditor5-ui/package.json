--- conflicted
+++ resolved
@@ -11,37 +11,14 @@
   ],
   "main": "src/index.js",
   "dependencies": {
-<<<<<<< HEAD
-    "@ckeditor/ckeditor5-utils": "^24.0.0",
-    "ckeditor5": "^24.0.0",
-    "lodash-es": "^4.17.15"
-  },
-  "devDependencies": {
-    "@ckeditor/ckeditor5-basic-styles": "^24.0.0",
-    "@ckeditor/ckeditor5-block-quote": "^24.0.0",
-    "@ckeditor/ckeditor5-core": "^24.0.0",
-    "@ckeditor/ckeditor5-editor-balloon": "^24.0.0",
-    "@ckeditor/ckeditor5-editor-classic": "^24.0.0",
-    "@ckeditor/ckeditor5-engine": "^24.0.0",
-    "@ckeditor/ckeditor5-enter": "^24.0.0",
-    "@ckeditor/ckeditor5-essentials": "^24.0.0",
-    "@ckeditor/ckeditor5-heading": "^24.0.0",
-    "@ckeditor/ckeditor5-image": "^24.0.0",
-    "@ckeditor/ckeditor5-link": "^24.0.0",
-    "@ckeditor/ckeditor5-list": "^24.0.0",
-    "@ckeditor/ckeditor5-mention": "^24.0.0",
-    "@ckeditor/ckeditor5-paragraph": "^24.0.0",
-    "@ckeditor/ckeditor5-horizontal-line": "^24.0.0",
-    "@ckeditor/ckeditor5-table": "^24.0.0",
-    "@ckeditor/ckeditor5-typing": "^24.0.0"
-=======
-    "@ckeditor/ckeditor5-core": "^25.0.0",
     "@ckeditor/ckeditor5-utils": "^25.0.0",
+    "ckeditor5": "^25.0.0",
     "lodash-es": "^4.17.15"
   },
   "devDependencies": {
     "@ckeditor/ckeditor5-basic-styles": "^25.0.0",
     "@ckeditor/ckeditor5-block-quote": "^25.0.0",
+    "@ckeditor/ckeditor5-core": "^25.0.0",
     "@ckeditor/ckeditor5-editor-balloon": "^25.0.0",
     "@ckeditor/ckeditor5-editor-classic": "^25.0.0",
     "@ckeditor/ckeditor5-engine": "^25.0.0",
@@ -56,7 +33,6 @@
     "@ckeditor/ckeditor5-horizontal-line": "^25.0.0",
     "@ckeditor/ckeditor5-table": "^25.0.0",
     "@ckeditor/ckeditor5-typing": "^25.0.0"
->>>>>>> bcfc43e9
   },
   "engines": {
     "node": ">=12.0.0",
