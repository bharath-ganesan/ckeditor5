---
category: examples-framework
order: 100
toc: false
meta-title: Custom UI with Bootstrap example | CKEditor 5 Documentation
classes: main__content--no-toc
---

# Custom UI (with Bootstrap)

The editor below runs a completely custom user interface written in [Bootstrap](http://getbootstrap.com/), while the editing is provided by CKEditor&nbsp;5.

{@snippet examples/bootstrap-ui}

## Detailed guide

<<<<<<< HEAD
```js
// Basic classes to create an editor.
import {
	Editor,
	EditorUI,
	EditorUIView,
	InlineEditableUIView,
	ElementReplacer,
// Interfaces to extend basic Editor API.
	ElementApiMixin,
// Helper function for adding interfaces to the Editor class.
	mix,
// Helper function that gets data from HTML element that the Editor is attached to.
	getDataFromElement,
// Helper function that binds editor with HTMLForm element.
	attachToForm,
// Basic features that every editor should enable.
	Clipboard,
	Enter,
	Paragraph,
	Typing,
	UndoEditing,
// Basic features to associated with the edited content.
	BoldEditing,
	ItalicEditing,
	UnderlineEditing,
	HeadingEditing,
// The easy image integration.
	CloudServices,
	Image,
	ImageUpload
	} from 'ckeditor5';

import { EasyImage } from 'ckeditor5-premium-features';

// Extending the Editor class, which brings base editor API.
export default class BootstrapEditor extends ElementApiMixin( Editor ) {
	constructor( element, config ) {
		super( config );

		// Remember the element the editor is created with.
		this.sourceElement = element;

		// Create the ("main") root element of the model tree.
		this.model.document.createRoot();

		// The UI layer of the editor.
		this.ui = new BootstrapEditorUI( this );

		// When editor#element is a textarea inside a form element
		// then content of this textarea will be updated on form submit.
		attachToForm( this );
	}

	destroy() {
		// When destroyed, editor sets the output of editor#getData() into editor#element...
		this.updateSourceElement();

		// ...and destroys the UI.
		this.ui.destroy();

		return super.destroy();
	}

	static create( element, config ) {
		return new Promise( resolve => {
			const editor = new this( element, config );

			resolve(
				editor.initPlugins()
					// Initialize the UI first. See the BootstrapEditorUI class to learn more.
					.then( () => editor.ui.init( element ) )
					// Fill the editable with the initial data.
					.then( () => editor.data.init( getDataFromElement( element ) ) )
					// Fire the `editor#ready` event that announce the editor is complete and ready to use.
					.then( () => editor.fire( 'ready' ) )
					.then( () => editor )
			);
		} );
	}
}

// The class organizing the UI of the editor, binding it with existing Bootstrap elements in DOM.
class BootstrapEditorUI extends EditorUI {
	constructor( editor ) {
		super( editor );

		// A helper to easily replace the editor#element with editor.editable#element.
		this._elementReplacer = new ElementReplacer();

		// The global UI view of the editor. It aggregates various Bootstrap DOM elements.
		const view = this._view = new EditorUIView( editor.locale );

		// This is the main editor element in the DOM.
		view.element = $( '.ck-editor' );

		// This is the editable view in the DOM. It will replace the data container in the DOM.
		view.editable = new InlineEditableUIView( editor.locale, editor.editing.view );

		// References to the dropdown elements for further usage. See #_setupBootstrapHeadingDropdown.
		view.dropdownMenu = view.element.find( '.dropdown-menu' );
		view.dropdownToggle = view.element.find( '.dropdown-toggle' );

		// References to the toolbar buttons for further usage. See #_setupBootstrapToolbarButtons.
		view.toolbarButtons = {};

		[ 'bold', 'italic', 'underline', 'undo', 'redo' ].forEach( name => {
			// Retrieve the jQuery object corresponding with the button in the DOM.
			view.toolbarButtons[ name ] = view.element.find( `#${ name }` );
		} );
	}

	// All EditorUI subclasses should expose their view instance
	// so other UI classes can access it if necessary.
	get view() {
		return this._view;
	}

	init( replacementElement ) {
		const editor = this.editor;
		const view = this.view;
		const editingView = editor.editing.view;

		// Make sure the EditorUIView is rendered. This will, for instance, create a place for UI elements
		// like floating panels detached from the main editor UI in DOM.
		this._view.render();

		// Create an editing root in the editing layer. It will correspond with the
		// document root created in the constructor().
		const editingRoot = editingView.document.getRoot();

		// The editable UI and editing root should share the same name.
		view.editable.name = editingRoot.rootName;

		// Render the editable component in the DOM first.
		view.editable.render();

		const editableElement = view.editable.element;

		// Register editable element so it is available via getEditableElement() method.
		this.setEditableElement( view.editable.name, editableElement );

		// Let the editable UI element respond to the changes in the global editor focus tracker
		// and let the focus tracker know about the editable element.
		this.focusTracker.add( editableElement );
		view.editable.bind( 'isFocused' ).to( this.focusTracker );

		// Bind the editable UI element to the editing view, making it an end– and entry–point
		// of the editor's engine. This is where the engine meets the UI.
		editingView.attachDomRoot( editableElement );

		// Setup the existing, external Bootstrap UI so it works with the rest of the editor.
		this._setupBootstrapToolbarButtons();
		this._setupBootstrapHeadingDropdown();

		// Replace the editor#element with editor.editable#element.
		this._elementReplacer.replace( replacementElement, editableElement );

		// Tell the world that the UI of the editor is ready to use.
		this.fire( 'ready' );
	}

	destroy() {
		super.destroy();

		// Restore the original editor#element.
		this._elementReplacer.restore();

		// Destroy the view.
		this._view.editable.destroy();
		this._view.destroy();
	}

	// This method activates Bold, Italic, Underline, Undo and Redo buttons in the toolbar.
	_setupBootstrapToolbarButtons() {
		const editor = this.editor;

		for ( const name in this.view.toolbarButtons ) {
			// Retrieve the editor command corresponding with the id of the button in DOM.
			const command = editor.commands.get( name );
			const button = this.view.toolbarButtons[ name ];

			// Clicking on the buttons should execute the editor command...
			button.click( () => editor.execute( name ) );

			// ...but it should not steal the focus so the editing is uninterrupted.
			button.mousedown( evt => evt.preventDefault() );

			const onValueChange = () => {
				button.toggleClass( 'active', command.value );
			};

			const onIsEnabledChange = () => {
				button.attr( 'disabled', () => !command.isEnabled );
			};

			// Commands can become disabled, e.g. when the editor is read-only.
			// Make sure the buttons reflect this state change.
			command.on( 'change:isEnabled', onIsEnabledChange );
			onIsEnabledChange();

			// Bold, Italic and Underline commands have a value that changes
			// when the selection starts in an element the command creates.
			// The button should indicate that e.g. editing text which is already bold.
			if ( !new Set( [ 'undo', 'redo' ] ).has( name ) ) {
				command.on( 'change:value', onValueChange );
				onValueChange();
			}
		}
	}

	// This method activates the headings dropdown in the toolbar.
	_setupBootstrapHeadingDropdown() {
		const editor = this.editor;
		const dropdownMenu = this.view.dropdownMenu;
		const dropdownToggle = this.view.dropdownToggle;

		// Retrieve the editor commands for heading and paragraph.
		const headingCommand = editor.commands.get( 'heading' );
		const paragraphCommand = editor.commands.get( 'paragraph' );

		// Create a dropdown menu entry for each heading configuration option.
		editor.config.get( 'heading.options' ).map( option => {
			// Check is options is paragraph or heading as their commands slightly differ.
			const isParagraph = option.model === 'paragraph';

			// Create the menu item DOM element.
			const menuItem = $(
				`<a href="#" class="dropdown-item heading-item_${ option.model }">` +
					`${ option.title }` +
				'</a>'
			);

			// Upon click, the dropdown menu item should execute the command and focus
			// the editing view to keep the editing process uninterrupted.
			menuItem.click( () => {
				const commandName = isParagraph ? 'paragraph' : 'heading';
				const commandValue = isParagraph ? undefined : { value: option.model };

				editor.execute( commandName, commandValue );
				editor.editing.view.focus();
			} );

			dropdownMenu.append( menuItem );

			const command = isParagraph ? paragraphCommand : headingCommand;

			// Make sure the dropdown and its items reflect the state of the
			// currently active command.
			const onValueChange = isParagraph ? onValueChangeParagraph : onValueChangeHeading;
			command.on( 'change:value', onValueChange );
			onValueChange();

			// Heading commands can become disabled, e.g. when the editor is read-only.
			// Make sure the UI reflects this state change.
			command.on( 'change:isEnabled', onIsEnabledChange );

			onIsEnabledChange();

			function onValueChangeHeading() {
				const isActive = !isParagraph && command.value === option.model;

				if ( isActive ) {
					dropdownToggle.children( ':first' ).text( option.title );
				}

				menuItem.toggleClass( 'active', isActive );
			}

			function onValueChangeParagraph() {
				if ( command.value ) {
					dropdownToggle.children( ':first' ).text( option.title );
				}

				menuItem.toggleClass( 'active', command.value );
			}

			function onIsEnabledChange() {
				dropdownToggle.attr( 'disabled', () => !command.isEnabled );
			}
		} );
	}
}

// Finally, create the BootstrapEditor instance with a selected set of features.
BootstrapEditor
	.create( $( '#editor' ).get( 0 ), {
		plugins: [
			Clipboard, Enter, Typing, Paragraph, EasyImage, Image, ImageUpload, CloudServices,
			BoldEditing, ItalicEditing, UnderlineEditing, HeadingEditing, UndoEditing
		],
		cloudServices: {
			// This editor configuration includes the Easy Image feature.
			// Provide correct configuration values to use it.
			tokenUrl: 'https://example.com/cs-token-endpoint',
			uploadUrl: 'https://your-organization-id.cke-cs.com/easyimage/upload/'
			// Read more about Easy Image - https://ckeditor.com/docs/ckeditor5/latest/features/images/image-upload/easy-image.html.
			// For other image upload methods see the guide - https://ckeditor.com/docs/ckeditor5/latest/features/images/image-upload/image-upload.html.
		}
	} )
	.then( editor => {
		window.editor = editor;
		const readOnlyLock = Symbol( 'read-only-lock' );
		const button = window.document.getElementById( 'toggle-readonly' );
		let isReadOnly = false;

		button.addEventListener( 'click', () => {
			if ( isReadOnly ) {
				editor.disableReadOnlyMode( readOnlyLock );
			}
			else {
				editor.enableReadOnlyMode( readOnlyLock );
			}

			isReadOnly = !isReadOnly;

			button.textContent = isReadOnly ?
				'Turn off read-only mode' :
				'Turn on read-only mode';

			editor.editing.view.focus();
		} );
	} )
	.catch( err => {
		console.error( err.stack );
	} );
```

</details>

<details>
<summary>View editor content listing</summary>

```
<!-- The outermost container of the editor. -->
<div class="ck-editor">
	<!-- The toolbar of the editor. -->
	<div class="btn-toolbar" role="toolbar" aria-label="Editor toolbar">
		<!-- The headings dropdown. -->
		<div class="btn-group mr-2" role="group" aria-label="Headings">
			<div class="dropdown" id="heading">
				<button class="btn btn-primary btn-sm dropdown-toggle" type="button" data-toggle="dropdown" aria-haspopup="true" aria-expanded="false"><span>Headings</span></button>
				<div class="dropdown-menu" aria-labelledby="heading-button"></div>
			</div>
		</div>

		<!-- Basic styles buttons. -->
		<div class="btn-group mr-2" role="group" aria-label="Basic styles">
			<button type="button" class="btn btn-primary btn-sm" id="bold">B</button>
			<button type="button" class="btn btn-primary btn-sm" id="italic">I</button>
			<button type="button" class="btn btn-primary btn-sm" id="underline">U</button>
		</div>

		<!-- Undo and redo buttons. -->
		<div class="btn-group mr-2" role="group" aria-label="Undo">
			<button type="button" class="btn btn-primary btn-sm" id="undo">&#x2190;</button>
			<button type="button" class="btn btn-primary btn-sm" id="redo">&#x2192;</button>
		</div>
	</div>

	<!-- The container containing data of the editor. -->
	<div id="editor">
		<h2>Custom UI</h2>
		<p>
			This editor uses <b>Bootstrap</b> components to build the user interface.
		</p>
	</div>
</div>

<button type="button" id="toggle-readonly">Toggle editor read&#x2013;only</button>

<style>
	/* Let's give the editor some space and limits using a border. */
	.ck-editor {
		margin: 0 0 1em;
		border: 1px solid hsla(0, 0%, 0%, 0.1);
		border-radius: 4px;
	}

	/* Adding internal spacing, border and background to the toolbar.  */
	.ck-editor .btn-toolbar {
		padding: .5rem;
		background: #f7f7f9;
		border-bottom: 1px solid hsla(0, 0%, 0%, 0.1);
	}

	/* Tweaking the editable area for better readability. */
	.ck-editor .ck-editor__editable {
		padding: 2em 2em 1em;
		overflow: auto;
		height: 300px;
	}

	/* When in read–only mode, the editable should fade out. */
	.ck-editor .ck-editor__editable.ck-read-only {
		background: #fafafa;
		color: hsl(0, 0%, 47%);
	}

	/* Make sure the headings dropdown button does not change its size
	as different headings are selected */
	.ck-editor .dropdown-toggle span {
		display: inline-block;
		width: 100px;
		text-align: left;
		overflow: hidden;
		text-overflow: ellipsis;
		vertical-align: bottom;
	}

	/* Make the headings dropdown items visually distinctive. */
	.ck-editor .heading-item_heading1 { font-size: 1.5em; }
	.ck-editor .heading-item_heading2 { font-size: 1.3em; }
	.ck-editor .heading-item_heading3 { font-size: 1.1em; }

	.ck-editor [class*="heading-item_"] {
		line-height: 22px;
		padding: 10px;
	}

	.ck-editor [class*="heading-item_heading"] {
		font-weight: bold;
	}

	/* Give the basic styles buttons some icon–like shape */
	.ck-editor #bold { font-weight: bold; }
	.ck-editor #italic { font-style: italic; }
	.ck-editor #underline { text-decoration: underline; }

	/* https://github.com/ckeditor/ckeditor5/issues/903 */
	.ck-editor .ck-content > :first-child {
		margin-top: 0;
	}
</style>
```

</details>
=======
If you would like to create this interface on your own, read the {@link framework/external-ui dedicated tutorial} that shows how to achieve this step by step with the source code provided.
>>>>>>> e9ac15f6
<|MERGE_RESOLUTION|>--- conflicted
+++ resolved
@@ -14,444 +14,4 @@
 
 ## Detailed guide
 
-<<<<<<< HEAD
-```js
-// Basic classes to create an editor.
-import {
-	Editor,
-	EditorUI,
-	EditorUIView,
-	InlineEditableUIView,
-	ElementReplacer,
-// Interfaces to extend basic Editor API.
-	ElementApiMixin,
-// Helper function for adding interfaces to the Editor class.
-	mix,
-// Helper function that gets data from HTML element that the Editor is attached to.
-	getDataFromElement,
-// Helper function that binds editor with HTMLForm element.
-	attachToForm,
-// Basic features that every editor should enable.
-	Clipboard,
-	Enter,
-	Paragraph,
-	Typing,
-	UndoEditing,
-// Basic features to associated with the edited content.
-	BoldEditing,
-	ItalicEditing,
-	UnderlineEditing,
-	HeadingEditing,
-// The easy image integration.
-	CloudServices,
-	Image,
-	ImageUpload
-	} from 'ckeditor5';
-
-import { EasyImage } from 'ckeditor5-premium-features';
-
-// Extending the Editor class, which brings base editor API.
-export default class BootstrapEditor extends ElementApiMixin( Editor ) {
-	constructor( element, config ) {
-		super( config );
-
-		// Remember the element the editor is created with.
-		this.sourceElement = element;
-
-		// Create the ("main") root element of the model tree.
-		this.model.document.createRoot();
-
-		// The UI layer of the editor.
-		this.ui = new BootstrapEditorUI( this );
-
-		// When editor#element is a textarea inside a form element
-		// then content of this textarea will be updated on form submit.
-		attachToForm( this );
-	}
-
-	destroy() {
-		// When destroyed, editor sets the output of editor#getData() into editor#element...
-		this.updateSourceElement();
-
-		// ...and destroys the UI.
-		this.ui.destroy();
-
-		return super.destroy();
-	}
-
-	static create( element, config ) {
-		return new Promise( resolve => {
-			const editor = new this( element, config );
-
-			resolve(
-				editor.initPlugins()
-					// Initialize the UI first. See the BootstrapEditorUI class to learn more.
-					.then( () => editor.ui.init( element ) )
-					// Fill the editable with the initial data.
-					.then( () => editor.data.init( getDataFromElement( element ) ) )
-					// Fire the `editor#ready` event that announce the editor is complete and ready to use.
-					.then( () => editor.fire( 'ready' ) )
-					.then( () => editor )
-			);
-		} );
-	}
-}
-
-// The class organizing the UI of the editor, binding it with existing Bootstrap elements in DOM.
-class BootstrapEditorUI extends EditorUI {
-	constructor( editor ) {
-		super( editor );
-
-		// A helper to easily replace the editor#element with editor.editable#element.
-		this._elementReplacer = new ElementReplacer();
-
-		// The global UI view of the editor. It aggregates various Bootstrap DOM elements.
-		const view = this._view = new EditorUIView( editor.locale );
-
-		// This is the main editor element in the DOM.
-		view.element = $( '.ck-editor' );
-
-		// This is the editable view in the DOM. It will replace the data container in the DOM.
-		view.editable = new InlineEditableUIView( editor.locale, editor.editing.view );
-
-		// References to the dropdown elements for further usage. See #_setupBootstrapHeadingDropdown.
-		view.dropdownMenu = view.element.find( '.dropdown-menu' );
-		view.dropdownToggle = view.element.find( '.dropdown-toggle' );
-
-		// References to the toolbar buttons for further usage. See #_setupBootstrapToolbarButtons.
-		view.toolbarButtons = {};
-
-		[ 'bold', 'italic', 'underline', 'undo', 'redo' ].forEach( name => {
-			// Retrieve the jQuery object corresponding with the button in the DOM.
-			view.toolbarButtons[ name ] = view.element.find( `#${ name }` );
-		} );
-	}
-
-	// All EditorUI subclasses should expose their view instance
-	// so other UI classes can access it if necessary.
-	get view() {
-		return this._view;
-	}
-
-	init( replacementElement ) {
-		const editor = this.editor;
-		const view = this.view;
-		const editingView = editor.editing.view;
-
-		// Make sure the EditorUIView is rendered. This will, for instance, create a place for UI elements
-		// like floating panels detached from the main editor UI in DOM.
-		this._view.render();
-
-		// Create an editing root in the editing layer. It will correspond with the
-		// document root created in the constructor().
-		const editingRoot = editingView.document.getRoot();
-
-		// The editable UI and editing root should share the same name.
-		view.editable.name = editingRoot.rootName;
-
-		// Render the editable component in the DOM first.
-		view.editable.render();
-
-		const editableElement = view.editable.element;
-
-		// Register editable element so it is available via getEditableElement() method.
-		this.setEditableElement( view.editable.name, editableElement );
-
-		// Let the editable UI element respond to the changes in the global editor focus tracker
-		// and let the focus tracker know about the editable element.
-		this.focusTracker.add( editableElement );
-		view.editable.bind( 'isFocused' ).to( this.focusTracker );
-
-		// Bind the editable UI element to the editing view, making it an end– and entry–point
-		// of the editor's engine. This is where the engine meets the UI.
-		editingView.attachDomRoot( editableElement );
-
-		// Setup the existing, external Bootstrap UI so it works with the rest of the editor.
-		this._setupBootstrapToolbarButtons();
-		this._setupBootstrapHeadingDropdown();
-
-		// Replace the editor#element with editor.editable#element.
-		this._elementReplacer.replace( replacementElement, editableElement );
-
-		// Tell the world that the UI of the editor is ready to use.
-		this.fire( 'ready' );
-	}
-
-	destroy() {
-		super.destroy();
-
-		// Restore the original editor#element.
-		this._elementReplacer.restore();
-
-		// Destroy the view.
-		this._view.editable.destroy();
-		this._view.destroy();
-	}
-
-	// This method activates Bold, Italic, Underline, Undo and Redo buttons in the toolbar.
-	_setupBootstrapToolbarButtons() {
-		const editor = this.editor;
-
-		for ( const name in this.view.toolbarButtons ) {
-			// Retrieve the editor command corresponding with the id of the button in DOM.
-			const command = editor.commands.get( name );
-			const button = this.view.toolbarButtons[ name ];
-
-			// Clicking on the buttons should execute the editor command...
-			button.click( () => editor.execute( name ) );
-
-			// ...but it should not steal the focus so the editing is uninterrupted.
-			button.mousedown( evt => evt.preventDefault() );
-
-			const onValueChange = () => {
-				button.toggleClass( 'active', command.value );
-			};
-
-			const onIsEnabledChange = () => {
-				button.attr( 'disabled', () => !command.isEnabled );
-			};
-
-			// Commands can become disabled, e.g. when the editor is read-only.
-			// Make sure the buttons reflect this state change.
-			command.on( 'change:isEnabled', onIsEnabledChange );
-			onIsEnabledChange();
-
-			// Bold, Italic and Underline commands have a value that changes
-			// when the selection starts in an element the command creates.
-			// The button should indicate that e.g. editing text which is already bold.
-			if ( !new Set( [ 'undo', 'redo' ] ).has( name ) ) {
-				command.on( 'change:value', onValueChange );
-				onValueChange();
-			}
-		}
-	}
-
-	// This method activates the headings dropdown in the toolbar.
-	_setupBootstrapHeadingDropdown() {
-		const editor = this.editor;
-		const dropdownMenu = this.view.dropdownMenu;
-		const dropdownToggle = this.view.dropdownToggle;
-
-		// Retrieve the editor commands for heading and paragraph.
-		const headingCommand = editor.commands.get( 'heading' );
-		const paragraphCommand = editor.commands.get( 'paragraph' );
-
-		// Create a dropdown menu entry for each heading configuration option.
-		editor.config.get( 'heading.options' ).map( option => {
-			// Check is options is paragraph or heading as their commands slightly differ.
-			const isParagraph = option.model === 'paragraph';
-
-			// Create the menu item DOM element.
-			const menuItem = $(
-				`<a href="#" class="dropdown-item heading-item_${ option.model }">` +
-					`${ option.title }` +
-				'</a>'
-			);
-
-			// Upon click, the dropdown menu item should execute the command and focus
-			// the editing view to keep the editing process uninterrupted.
-			menuItem.click( () => {
-				const commandName = isParagraph ? 'paragraph' : 'heading';
-				const commandValue = isParagraph ? undefined : { value: option.model };
-
-				editor.execute( commandName, commandValue );
-				editor.editing.view.focus();
-			} );
-
-			dropdownMenu.append( menuItem );
-
-			const command = isParagraph ? paragraphCommand : headingCommand;
-
-			// Make sure the dropdown and its items reflect the state of the
-			// currently active command.
-			const onValueChange = isParagraph ? onValueChangeParagraph : onValueChangeHeading;
-			command.on( 'change:value', onValueChange );
-			onValueChange();
-
-			// Heading commands can become disabled, e.g. when the editor is read-only.
-			// Make sure the UI reflects this state change.
-			command.on( 'change:isEnabled', onIsEnabledChange );
-
-			onIsEnabledChange();
-
-			function onValueChangeHeading() {
-				const isActive = !isParagraph && command.value === option.model;
-
-				if ( isActive ) {
-					dropdownToggle.children( ':first' ).text( option.title );
-				}
-
-				menuItem.toggleClass( 'active', isActive );
-			}
-
-			function onValueChangeParagraph() {
-				if ( command.value ) {
-					dropdownToggle.children( ':first' ).text( option.title );
-				}
-
-				menuItem.toggleClass( 'active', command.value );
-			}
-
-			function onIsEnabledChange() {
-				dropdownToggle.attr( 'disabled', () => !command.isEnabled );
-			}
-		} );
-	}
-}
-
-// Finally, create the BootstrapEditor instance with a selected set of features.
-BootstrapEditor
-	.create( $( '#editor' ).get( 0 ), {
-		plugins: [
-			Clipboard, Enter, Typing, Paragraph, EasyImage, Image, ImageUpload, CloudServices,
-			BoldEditing, ItalicEditing, UnderlineEditing, HeadingEditing, UndoEditing
-		],
-		cloudServices: {
-			// This editor configuration includes the Easy Image feature.
-			// Provide correct configuration values to use it.
-			tokenUrl: 'https://example.com/cs-token-endpoint',
-			uploadUrl: 'https://your-organization-id.cke-cs.com/easyimage/upload/'
-			// Read more about Easy Image - https://ckeditor.com/docs/ckeditor5/latest/features/images/image-upload/easy-image.html.
-			// For other image upload methods see the guide - https://ckeditor.com/docs/ckeditor5/latest/features/images/image-upload/image-upload.html.
-		}
-	} )
-	.then( editor => {
-		window.editor = editor;
-		const readOnlyLock = Symbol( 'read-only-lock' );
-		const button = window.document.getElementById( 'toggle-readonly' );
-		let isReadOnly = false;
-
-		button.addEventListener( 'click', () => {
-			if ( isReadOnly ) {
-				editor.disableReadOnlyMode( readOnlyLock );
-			}
-			else {
-				editor.enableReadOnlyMode( readOnlyLock );
-			}
-
-			isReadOnly = !isReadOnly;
-
-			button.textContent = isReadOnly ?
-				'Turn off read-only mode' :
-				'Turn on read-only mode';
-
-			editor.editing.view.focus();
-		} );
-	} )
-	.catch( err => {
-		console.error( err.stack );
-	} );
-```
-
-</details>
-
-<details>
-<summary>View editor content listing</summary>
-
-```
-<!-- The outermost container of the editor. -->
-<div class="ck-editor">
-	<!-- The toolbar of the editor. -->
-	<div class="btn-toolbar" role="toolbar" aria-label="Editor toolbar">
-		<!-- The headings dropdown. -->
-		<div class="btn-group mr-2" role="group" aria-label="Headings">
-			<div class="dropdown" id="heading">
-				<button class="btn btn-primary btn-sm dropdown-toggle" type="button" data-toggle="dropdown" aria-haspopup="true" aria-expanded="false"><span>Headings</span></button>
-				<div class="dropdown-menu" aria-labelledby="heading-button"></div>
-			</div>
-		</div>
-
-		<!-- Basic styles buttons. -->
-		<div class="btn-group mr-2" role="group" aria-label="Basic styles">
-			<button type="button" class="btn btn-primary btn-sm" id="bold">B</button>
-			<button type="button" class="btn btn-primary btn-sm" id="italic">I</button>
-			<button type="button" class="btn btn-primary btn-sm" id="underline">U</button>
-		</div>
-
-		<!-- Undo and redo buttons. -->
-		<div class="btn-group mr-2" role="group" aria-label="Undo">
-			<button type="button" class="btn btn-primary btn-sm" id="undo">&#x2190;</button>
-			<button type="button" class="btn btn-primary btn-sm" id="redo">&#x2192;</button>
-		</div>
-	</div>
-
-	<!-- The container containing data of the editor. -->
-	<div id="editor">
-		<h2>Custom UI</h2>
-		<p>
-			This editor uses <b>Bootstrap</b> components to build the user interface.
-		</p>
-	</div>
-</div>
-
-<button type="button" id="toggle-readonly">Toggle editor read&#x2013;only</button>
-
-<style>
-	/* Let's give the editor some space and limits using a border. */
-	.ck-editor {
-		margin: 0 0 1em;
-		border: 1px solid hsla(0, 0%, 0%, 0.1);
-		border-radius: 4px;
-	}
-
-	/* Adding internal spacing, border and background to the toolbar.  */
-	.ck-editor .btn-toolbar {
-		padding: .5rem;
-		background: #f7f7f9;
-		border-bottom: 1px solid hsla(0, 0%, 0%, 0.1);
-	}
-
-	/* Tweaking the editable area for better readability. */
-	.ck-editor .ck-editor__editable {
-		padding: 2em 2em 1em;
-		overflow: auto;
-		height: 300px;
-	}
-
-	/* When in read–only mode, the editable should fade out. */
-	.ck-editor .ck-editor__editable.ck-read-only {
-		background: #fafafa;
-		color: hsl(0, 0%, 47%);
-	}
-
-	/* Make sure the headings dropdown button does not change its size
-	as different headings are selected */
-	.ck-editor .dropdown-toggle span {
-		display: inline-block;
-		width: 100px;
-		text-align: left;
-		overflow: hidden;
-		text-overflow: ellipsis;
-		vertical-align: bottom;
-	}
-
-	/* Make the headings dropdown items visually distinctive. */
-	.ck-editor .heading-item_heading1 { font-size: 1.5em; }
-	.ck-editor .heading-item_heading2 { font-size: 1.3em; }
-	.ck-editor .heading-item_heading3 { font-size: 1.1em; }
-
-	.ck-editor [class*="heading-item_"] {
-		line-height: 22px;
-		padding: 10px;
-	}
-
-	.ck-editor [class*="heading-item_heading"] {
-		font-weight: bold;
-	}
-
-	/* Give the basic styles buttons some icon–like shape */
-	.ck-editor #bold { font-weight: bold; }
-	.ck-editor #italic { font-style: italic; }
-	.ck-editor #underline { text-decoration: underline; }
-
-	/* https://github.com/ckeditor/ckeditor5/issues/903 */
-	.ck-editor .ck-content > :first-child {
-		margin-top: 0;
-	}
-</style>
-```
-
-</details>
-=======
-If you would like to create this interface on your own, read the {@link framework/external-ui dedicated tutorial} that shows how to achieve this step by step with the source code provided.
->>>>>>> e9ac15f6
+If you would like to create this interface on your own, read the {@link framework/external-ui dedicated tutorial} that shows how to achieve this step by step with the source code provided.