--- conflicted
+++ resolved
@@ -362,13 +362,8 @@
 			await editor.destroy();
 		} );
 
-<<<<<<< HEAD
 		it( 'should position the balloon in the lower right corner by default', async () => {
-			editor.editing.view.focus();
-=======
-		it( 'should positioning the balloon in the lower right corner by default', async () => {
 			focusEditor( editor );
->>>>>>> 2c444250
 
 			const pinSpy = testUtils.sinon.spy( editor.ui.poweredBy._balloonView, 'pin' );
 
@@ -393,11 +388,7 @@
 			} );
 		} );
 
-<<<<<<< HEAD
 		it( 'should position the balloon in the lower left corner if configured', async () => {
-=======
-		it( 'should positioning the balloon in the lower left corner if configured', async () => {
->>>>>>> 2c444250
 			const editor = await createEditor( element, {
 				ui: {
 					poweredBy: {
@@ -433,11 +424,7 @@
 			await editor.destroy();
 		} );
 
-<<<<<<< HEAD
 		it( 'should position the balloon over the bottom root border if configured', async () => {
-=======
-		it( 'should positioning the balloon over the bottom root border if configured', async () => {
->>>>>>> 2c444250
 			const editor = await createEditor( element, {
 				ui: {
 					poweredBy: {
