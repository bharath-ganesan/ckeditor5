/**
 * @license Copyright (c) 2003-2022, CKSource Holding sp. z o.o. All rights reserved.
 * For licensing, see LICENSE.md or https://ckeditor.com/legal/ckeditor-oss-license
 */

/* globals console, window, document */

import ClassicEditor from '@ckeditor/ckeditor5-editor-classic/src/classiceditor';
import FindAndReplace from '../../src/findandreplace';

import Essentials from '@ckeditor/ckeditor5-essentials/src/essentials';
import Paragraph from '@ckeditor/ckeditor5-paragraph/src/paragraph';
import Highlight from '@ckeditor/ckeditor5-highlight/src/highlight';
import ArticlePluginSet from '@ckeditor/ckeditor5-core/tests/_utils/articlepluginset';
import FontColor from '@ckeditor/ckeditor5-font/src/fontcolor';

// Note: We need to load paragraph because we don't have inline editors yet.
ClassicEditor
	.create( document.querySelector( '#editor' ), {
		plugins: [ Essentials, Paragraph, FindAndReplace, Highlight, ArticlePluginSet, FontColor ],
		toolbar: [ 'heading', 'undo', 'redo', 'highlight', 'bold', 'fontColor', 'findAndReplace' ]
	} )
	.then( editor => {
		window.editor = editor;

		const button = document.getElementById( 'readonly-toggle' );
		let isReadOnly = false;

		button.addEventListener( 'click', () => {
			isReadOnly = !isReadOnly;

<<<<<<< HEAD
			editor.enableReadOnlyMode( 'manual-test', isReadOnly );
=======
			if ( isReadOnly ) {
				editor.enableReadOnlyMode( 'manual-test' );
			} else {
				editor.disableReadOnlyMode( 'manual-test' );
			}
>>>>>>> 37433d10

			editor.editing.view.focus();
		} );
	} )
	.catch( err => {
		console.error( err.stack );
	} );<|MERGE_RESOLUTION|>--- conflicted
+++ resolved
@@ -29,15 +29,11 @@
 		button.addEventListener( 'click', () => {
 			isReadOnly = !isReadOnly;
 
-<<<<<<< HEAD
-			editor.enableReadOnlyMode( 'manual-test', isReadOnly );
-=======
 			if ( isReadOnly ) {
 				editor.enableReadOnlyMode( 'manual-test' );
 			} else {
 				editor.disableReadOnlyMode( 'manual-test' );
 			}
->>>>>>> 37433d10
 
 			editor.editing.view.focus();
 		} );
