--- conflicted
+++ resolved
@@ -1,6 +1,6 @@
 {
   "name": "@ckeditor/ckeditor5-editor-classic",
-  "version": "35.3.2",
+  "version": "35.3.1",
   "description": "Classic editor implementation for CKEditor 5.",
   "keywords": [
     "ckeditor",
@@ -11,26 +11,13 @@
   ],
   "main": "src/index.ts",
   "dependencies": {
-    "ckeditor5": "^35.3.2",
+    "ckeditor5": "^35.3.1",
     "lodash-es": "^4.17.15"
   },
   "devDependencies": {
-    "@ckeditor/ckeditor5-basic-styles": "^35.3.2",
-    "@ckeditor/ckeditor5-core": "^35.3.2",
+    "@ckeditor/ckeditor5-basic-styles": "^35.3.1",
+    "@ckeditor/ckeditor5-core": "^35.3.1",
     "@ckeditor/ckeditor5-dev-utils": "^31.0.0",
-<<<<<<< HEAD
-    "@ckeditor/ckeditor5-engine": "^35.3.1",
-    "@ckeditor/ckeditor5-enter": "^35.3.1",
-    "@ckeditor/ckeditor5-heading": "^35.3.1",
-    "@ckeditor/ckeditor5-image": "^35.3.1",
-    "@ckeditor/ckeditor5-paragraph": "^35.3.1",
-    "@ckeditor/ckeditor5-theme-lark": "^35.3.1",
-    "@ckeditor/ckeditor5-typing": "^35.3.1",
-    "@ckeditor/ckeditor5-ui": "^35.3.1",
-    "@ckeditor/ckeditor5-undo": "^35.3.1",
-    "@ckeditor/ckeditor5-utils": "^35.3.1",
-    "typescript": "^4.8.4",
-=======
     "@ckeditor/ckeditor5-engine": "^35.3.2",
     "@ckeditor/ckeditor5-enter": "^35.3.2",
     "@ckeditor/ckeditor5-heading": "^35.3.2",
@@ -41,7 +28,7 @@
     "@ckeditor/ckeditor5-ui": "^35.3.2",
     "@ckeditor/ckeditor5-undo": "^35.3.2",
     "@ckeditor/ckeditor5-utils": "^35.3.2",
->>>>>>> 6f46d35a
+    "typescript": "^4.8.4",
     "webpack": "^5.58.1",
     "webpack-cli": "^4.9.0"
   },
