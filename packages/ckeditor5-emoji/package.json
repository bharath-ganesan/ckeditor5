{
  "name": "@ckeditor/ckeditor5-emoji",
  "version": "0.0.1",
  "description": "Emoji feature for CKEditor 5.",
  "keywords": [
    "ckeditor",
    "ckeditor5",
    "ckeditor 5",
    "ckeditor5-feature",
    "ckeditor5-plugin",
    "ckeditor5-dll"
  ],
  "type": "module",
  "main": "src/index.ts",
  "dependencies": {
    "ckeditor5": "43.3.0",
    "@ckeditor/ckeditor5-core": "43.3.0",
<<<<<<< HEAD
    "@ckeditor/ckeditor5-typing": "43.3.0",
    "@ckeditor/ckeditor5-ui": "43.3.0",
    "@ckeditor/ckeditor5-utils": "43.3.0",
    "@emoji-mart/data": "^1.2.1",
    "emoji-mart": "^5.6.0"
=======
    "@ckeditor/ckeditor5-typing": "43.3.0"
>>>>>>> 92ad0eed
  },
  "devDependencies": {
    "@ckeditor/ckeditor5-dev-utils": "^45.0.0",
    "@ckeditor/ckeditor5-editor-classic": "43.3.0",
    "@ckeditor/ckeditor5-enter": "43.3.0",
    "@ckeditor/ckeditor5-paragraph": "43.3.0",
    "@ckeditor/ckeditor5-theme-lark": "43.3.0",
    "@ckeditor/ckeditor5-undo": "43.3.0",
    "typescript": "5.0.4",
    "webpack": "^5.94.0",
    "webpack-cli": "^5.1.4"
  },
  "author": "CKSource (http://cksource.com/)",
  "license": "GPL-2.0-or-later",
  "homepage": "https://ckeditor.com",
  "bugs": "https://github.com/ckeditor/ckeditor5/issues",
  "repository": {
    "type": "git",
    "url": "https://github.com/ckeditor/ckeditor5.git",
    "directory": "packages/ckeditor5-emoji"
  },
  "files": [
    "dist",
    "lang",
    "src/**/*.js",
    "src/**/*.d.ts",
    "theme",
    "build",
    "ckeditor5-metadata.json",
    "CHANGELOG.md"
  ],
  "scripts": {
    "dll:build": "webpack",
    "build": "tsc -p ./tsconfig.json",
    "build:dist": "node ../../scripts/nim/build-package.mjs"
  }
}<|MERGE_RESOLUTION|>--- conflicted
+++ resolved
@@ -15,15 +15,9 @@
   "dependencies": {
     "ckeditor5": "43.3.0",
     "@ckeditor/ckeditor5-core": "43.3.0",
-<<<<<<< HEAD
     "@ckeditor/ckeditor5-typing": "43.3.0",
-    "@ckeditor/ckeditor5-ui": "43.3.0",
-    "@ckeditor/ckeditor5-utils": "43.3.0",
     "@emoji-mart/data": "^1.2.1",
     "emoji-mart": "^5.6.0"
-=======
-    "@ckeditor/ckeditor5-typing": "43.3.0"
->>>>>>> 92ad0eed
   },
   "devDependencies": {
     "@ckeditor/ckeditor5-dev-utils": "^45.0.0",
