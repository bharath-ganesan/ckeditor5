/**
 * @license Copyright (c) 2003-2025, CKSource Holding sp. z o.o. All rights reserved.
 * For licensing, see LICENSE.md or https://ckeditor.com/legal/ckeditor-licensing-options
 */

/**
 * @module emoji/emojipicker
 */

import '../theme/emojipicker.css';
import type { Locale, ObservableChangeEvent } from 'ckeditor5/src/utils.js';
import { icons, Plugin, type Editor } from 'ckeditor5/src/core.js';
import { Typing } from 'ckeditor5/src/typing.js';
import EmojiGridView, {
	type EmojiGridViewExecuteEvent,
	type EmojiGridViewTileFocusEvent,
	type EmojiGridViewTileHoverEvent
} from './ui/emojigridview.js';
import EmojiDatabase from './emojidatabase.js';
import EmojiSearchView, { type EmojiSearchViewInputEvent } from './ui/emojisearchview.js';
import EmojiCategoriesView from './ui/emojicategoriesview.js';
import EmojiPickerView from './ui/emojipickerview.js';
import EmojiInfoView from './ui/emojiinfoview.js';

import {
	ButtonView,
	clickOutsideHandler,
	ContextualBalloon,
	Dialog,
	MenuBarMenuListItemButtonView
} from 'ckeditor5/src/ui.js';
import EmojiToneView, { type SkinToneId } from './ui/emojitoneview.js';

const VISUAL_SELECTION_MARKER_NAME = 'emoji-picker';
const BASELINE_EMOJI_WIDTH = 24;

/**
 * The emoji picker plugin.
 *
 * Introduces the `'emoji'` dropdown.
 */
export default class EmojiPicker extends Plugin {
	/**
	 * Registered emojis. A pair of an emoji name and all its available skin tone variants.
	 */
	private _emojis: Map<string, EmojiMap>;

	private _selectedSkinTone: SkinToneId;

	private _emojiGroups: Array<EmojiGroup>;

	private _balloon!: ContextualBalloon;

	private _emojiPickerView: EmojiPickerView | null;

	private _searchQuery: string | null;

	private _currentCategoryName: string;

	public get emojis(): typeof this._emojis {
		return this._emojis;
	}

	public get selectedSkinTone(): typeof this._selectedSkinTone {
		return this._selectedSkinTone;
	}

	/**
	 * @inheritDoc
	 */
	public static get requires() {
		return [ EmojiDatabase, ContextualBalloon, Typing, Dialog ] as const;
	}

	/**
	 * @inheritDoc
	 */
	public static get pluginName() {
		return 'EmojiPicker' as const;
	}

	/**
	 * @inheritDoc
	 */
	public static override get isOfficialPlugin(): true {
		return true;
	}

	/**
	 * @inheritDoc
	 */
	constructor( editor: Editor ) {
		super( editor );

		this.editor.config.define( 'emoji', {
			skinTone: 'default'
		} );

		this._emojis = new Map();
		this._selectedSkinTone = editor.config.get( 'emoji.skinTone' )!;
		this._emojiGroups = [];
		this._emojiPickerView = null;
		this._searchQuery = null;
		this._currentCategoryName = '';
	}

	/**
	 * @inheritDoc
	 */
	public async init(): Promise<void> {
		const editor = this.editor;

		editor.ui.componentFactory.add( 'emoji', () => {
			const button = this._createDialogButton( ButtonView );

			button.set( {
				tooltip: true
			} );

			return button;
		} );

		editor.ui.componentFactory.add( 'menuBar:emoji', () => {
			return this._createDialogButton( MenuBarMenuListItemButtonView );
		} );

		this._balloon = this.editor.plugins.get( ContextualBalloon );

		this._emojiGroups = [
			this._getEmojiGroup( { databaseId: 0, title: 'Smileys & Expressions', exampleEmoji: '😀' } ),
			this._getEmojiGroup( { databaseId: 1, title: 'Gestures & People', exampleEmoji: '👋' } ),
			this._getEmojiGroup( { databaseId: 3, title: 'Animals & Nature', exampleEmoji: '🐻' } ),
			this._getEmojiGroup( { databaseId: 4, title: 'Food & Drinks', exampleEmoji: '🍎' } ),
			this._getEmojiGroup( { databaseId: 5, title: 'Travel & Places', exampleEmoji: '🚘' } ),
			this._getEmojiGroup( { databaseId: 6, title: 'Activities', exampleEmoji: '🏀' } ),
			this._getEmojiGroup( { databaseId: 7, title: 'Objects', exampleEmoji: '💡' } ),
			this._getEmojiGroup( { databaseId: 8, title: 'Symbols', exampleEmoji: '🟢' } ),
			this._getEmojiGroup( { databaseId: 9, title: 'Flags', exampleEmoji: '🏁' } )
		];

		this._currentCategoryName = this._emojiGroups[ 0 ].title;

		// Renders a fake visual selection marker on an expanded selection.
		editor.conversion.for( 'editingDowncast' ).markerToHighlight( {
			model: VISUAL_SELECTION_MARKER_NAME,
			view: {
				classes: [ 'ck-fake-emoji-selection' ]
			}
		} );

		// Renders a fake visual selection marker on a collapsed selection.
		editor.conversion.for( 'editingDowncast' ).markerToElement( {
			model: VISUAL_SELECTION_MARKER_NAME,
			view: ( data, { writer } ) => {
				if ( !data.markerRange.isCollapsed ) {
					return null;
				}

				const markerElement = writer.createUIElement( 'span' );

				writer.addClass(
					[ 'ck-fake-emoji-selection', 'ck-fake-emoji-selection_collapsed' ],
					markerElement
				);

				return markerElement;
			}
		} );
	}

	private _getEmojiGroup( {
		databaseId, title, exampleEmoji
	}: {
		databaseId: number; title: string; exampleEmoji: string;
	} ): EmojiGroup {
		const emojiDatabasePlugin = this.editor.plugins.get( EmojiDatabase );
		const databaseGroup = emojiDatabasePlugin.getEmojiByGroup( databaseId );
		const container = this._createEmojiWidthTestingContainer();

		const items = databaseGroup
			.filter( item => {
				const emojiWidth = this._getNodeWidth( container, item.emoji );

				// On Windows, some supported emoji are ~50% bigger than the baseline emoji, but what we really want to guard
				// against are the ones that are 2x the size, because those are truly broken (person with red hair = person with
				// floating red wig, black cat = cat with black square, polar bear = bear with snowflake, etc.)
				// So here we set the threshold at 1.8 times the size of the baseline emoji.
				return ( emojiWidth / 1.8 < BASELINE_EMOJI_WIDTH ) && ( emojiWidth >= BASELINE_EMOJI_WIDTH );
			} )
			.map( item => {
				const name = item.annotation;
<<<<<<< HEAD
				const emojis = [ item.emoji ];

				if ( 'skins' in item ) {
					emojis.push( ...item.skins!.sort( ( a, b ) => a.tone - b.tone ).map( item => item.emoji ) );
=======
				const emojis: EmojiMap = { default: item.unicode };

				if ( 'skins' in item && item.skins ) {
					const skinToneMap: Record<number, SkinToneId> = {
						0: 'default',
						1: 'light',
						2: 'medium-light',
						3: 'medium',
						4: 'medium-dark',
						5: 'dark'
					};

					item.skins.forEach( skin => {
						const skinTone = skinToneMap[ skin.tone ];

						emojis[ skinTone ] = skin.unicode;
					} );
>>>>>>> 2d5d0f68
				}

				this._emojis.set( name, emojis );

				return { name, emojis };
			} );

		// Clean up width testing container.
		document.body.removeChild( container );

		return {
			title,
			exampleEmoji,
			items
		};
	}

	/**
	 * Initializes the dropdown, used for lazy loading.
	 *
	 * @returns An object with `categoriesView` and `gridView`properties, containing UI parts.
	 */
	private _createDropdownPanelContent( locale: Locale ): DropdownPanelContent {
		const searchView = new EmojiSearchView( locale );
		const toneView = new EmojiToneView( locale, this._selectedSkinTone );
		const categoriesView = new EmojiCategoriesView( locale, this._emojiGroups, this._currentCategoryName );
		const gridView = new EmojiGridView( locale );
		const infoView = new EmojiInfoView( locale );

		const dropdownPanelContent = {
			searchView,
			toneView,
			categoriesView,
			gridView,
			infoView
		};

		// Set the initial content of the emoji grid.
		this._updateGrid( dropdownPanelContent ).then( () => {
			this._balloon.updatePosition();
		} );

		// Update the grid of emojis when search query input changes.
		searchView.on<EmojiSearchViewInputEvent>( 'input', ( evt, data ) => {
			this._searchQuery = data.value;

			this._updateGrid( dropdownPanelContent ).then( () => {
				this._balloon.updatePosition();
			} );
		} );

		// Update the grid of emojis when selected category changes.
		categoriesView.on<ObservableChangeEvent<string>>( 'change:currentCategoryName', ( ev, args, categoryName ) => {
			this._currentCategoryName = categoryName;
			this._updateGrid( dropdownPanelContent );
		} );

		// Update the grid of emojis when selected skin tone changes.
		toneView.on( 'change:selectedSkinTone', ( evt, propertyName, newValue ) => {
			this._selectedSkinTone = newValue;

			this._updateGrid( dropdownPanelContent );
		} );

		// Update the info view of emojis when a tile in the grid is hovered.
		gridView.on<EmojiGridViewTileHoverEvent>( 'tileHover', ( evt, data ) => {
			infoView.set( data );
		} );

		// Update the info view of emojis when a tile in the grid is focused.
		gridView.on<EmojiGridViewTileFocusEvent>( 'tileFocus', ( evt, data ) => {
			infoView.set( data );
		} );

		return dropdownPanelContent;
	}

	/**
	 * Updates the symbol grid depending on the currently selected emoji category.
	 */
	private async _updateGrid( { gridView, categoriesView }: DropdownPanelContent ): Promise<void> {
		if ( !this._searchQuery || this._searchQuery.length < 2 ) {
			const emojisForCategory = this._getEmojisForCategory( this._currentCategoryName );

			gridView.tiles.clear();
			this._addTilesToGrid( gridView, emojisForCategory );
			categoriesView.enableCategories();

			return;
		}

		const emojiDatabasePlugin = this.editor.plugins.get( EmojiDatabase );
		const queryResult = emojiDatabasePlugin.getEmojiBySearchQuery( this._searchQuery );
		const tilesToAdd = queryResult.map( queriedEmoji => {
			let name = '';

			if ( 'annotation' in queriedEmoji ) {
				name = queriedEmoji.annotation;
			}

			const emojis = this._emojis.get( name );

			// Query might return some emojis which we chose not to add to our database.
			/* istanbul ignore next -- @preserve */
			if ( !emojis ) {
				return null;
			}

			return { name, emojis };
		} );

		gridView.tiles.clear();
		this._addTilesToGrid( gridView, tilesToAdd.filter( Boolean ) as Array<EmojiItem> );
		categoriesView.disableCategories();
	}

	private _getEmojisForCategory( groupName: string ): Array<EmojiItem> {
		const group = this._emojiGroups.find( group => group.title === groupName )!;

		return group.items;
	}

	private _addTilesToGrid( gridView: EmojiGridView, emojisForCategory: Array<EmojiItem> ) {
		for ( const item of emojisForCategory ) {
			const emoji = item.emojis[ this._selectedSkinTone ] || item.emojis.default;

			gridView.tiles.add( gridView.createTile( emoji, item.name ) );
		}
	}

	/**
	 * Creates a button for toolbar and menu bar that will show the emoji dialog.
	 */
	private _createDialogButton<T extends typeof ButtonView>( ButtonClass: T ): InstanceType<T> {
		const buttonView = new ButtonClass( this.editor.locale ) as InstanceType<T>;
		const t = this.editor.locale.t;

		buttonView.set( {
			label: t( 'Emoji' ),
			icon: icons.cog,
			isToggleable: true
		} );

		buttonView.on( 'execute', () => {
			this.showUI();
		} );

		return buttonView;
	}

	/**
	 * Displays the balloon with the emoji picker.
	 */
	public showUI( searchValue?: string ): void {
		if ( searchValue ) {
			this._searchQuery = searchValue;
		}

		const dropdownPanelContent = this._createDropdownPanelContent( this.editor.locale );
		this._emojiPickerView = new EmojiPickerView( this.editor.locale, dropdownPanelContent );

		this._balloon.add( {
			view: this._emojiPickerView,
			position: this._getBalloonPositionData()
		} );

		// Close the dialog while focus is in it.
		this._emojiPickerView.element!.addEventListener( 'keydown', event => {
			if ( event.key === 'Escape' ) {
				this._hideUI();
			}
		} );

		// Close the dialog when clicking outside of it.
		clickOutsideHandler( {
			emitter: this._emojiPickerView,
			contextElements: [ this._balloon.view.element! ],
			callback: () => this._hideUI(),
			activator: () => this._balloon.visibleView === this._emojiPickerView
		} );

		dropdownPanelContent.gridView.on<EmojiGridViewExecuteEvent>( 'execute', ( evt, data ) => {
			this.editor.execute( 'insertText', { text: data.emoji } );
			this._hideUI();
		} );

		setTimeout( () => this._emojiPickerView!.focus() );

		if ( this._searchQuery ) {
			dropdownPanelContent.searchView.setSearchQuery( this._searchQuery );
		}

		this._showFakeVisualSelection();
		this._emojiPickerView.refreshGridViewContainer();
	}

	/**
	 * Hides the balloon with the emoji picker.
	 */
	private _hideUI() {
		if ( this._emojiPickerView ) {
			this._balloon.remove( this._emojiPickerView );
		}

		this.editor.editing.view.focus();
		this._searchQuery = '';

		this._hideFakeVisualSelection();
	}

	private _getBalloonPositionData() {
		const view = this.editor.editing.view;
		const viewDocument = view.document;

		// Set a target position by converting view selection range to DOM.
		const target = () => view.domConverter.viewRangeToDom( viewDocument.selection.getFirstRange()! );

		return {
			target
		};
	}

	/**
	 * Displays a fake visual selection when the contextual balloon is displayed.
	 *
	 * This adds an 'emoji-picker' marker into the document that is rendered as a highlight on selected text fragment.
	 */
	private _showFakeVisualSelection(): void {
		const model = this.editor.model;

		model.change( writer => {
			const range = model.document.selection.getFirstRange()!;

			if ( range.start.isAtEnd ) {
				const startPosition = range.start.getLastMatchingPosition(
					( { item } ) => !model.schema.isContent( item ),
					{ boundaries: range }
				);

				writer.addMarker( VISUAL_SELECTION_MARKER_NAME, {
					usingOperation: false,
					affectsData: false,
					range: writer.createRange( startPosition, range.end )
				} );
			} else {
				writer.addMarker( VISUAL_SELECTION_MARKER_NAME, {
					usingOperation: false,
					affectsData: false,
					range
				} );
			}
		} );
	}

	/**
	 * Hides the fake visual selection created in {@link #_showFakeVisualSelection}.
	 */
	private _hideFakeVisualSelection(): void {
		const model = this.editor.model;

		if ( model.markers.has( VISUAL_SELECTION_MARKER_NAME ) ) {
			model.change( writer => {
				writer.removeMarker( VISUAL_SELECTION_MARKER_NAME );
			} );
		}
	}

	/**
	 * Creates a div for emoji width testing purposes.
	 */
	private _createEmojiWidthTestingContainer(): HTMLDivElement {
		const container = document.createElement( 'div' );
		container.setAttribute( 'aria-hidden', 'true' );
		container.style.position = 'absolute';
		container.style.left = '-9999px';
		container.style.whiteSpace = 'nowrap';
		container.style.fontSize = BASELINE_EMOJI_WIDTH + 'px';
		document.body.appendChild( container );

		return container;
	}

	/**
	 * Returns the width of the provided node.
	 */
	private _getNodeWidth( container: HTMLDivElement, node: string ): number {
		const span = document.createElement( 'span' );
		span.textContent = node;
		container.appendChild( span );
		const nodeWidth = span.offsetWidth;
		container.removeChild( span );

		return nodeWidth;
	}
}

export interface DropdownPanelContent {
	searchView: EmojiSearchView;
	toneView: EmojiToneView;
	categoriesView: EmojiCategoriesView;
	gridView: EmojiGridView;
	infoView: EmojiInfoView;
}

export type EmojiGroup = {
	title: string;
	exampleEmoji: string;
	items: Array<EmojiItem>;
};

type EmojiItem = {
	name: string;
	emojis: EmojiMap;
};

type EmojiMap = Partial<Record<SkinToneId, string>> & {
	'default': string;
};<|MERGE_RESOLUTION|>--- conflicted
+++ resolved
@@ -189,13 +189,7 @@
 			} )
 			.map( item => {
 				const name = item.annotation;
-<<<<<<< HEAD
-				const emojis = [ item.emoji ];
-
-				if ( 'skins' in item ) {
-					emojis.push( ...item.skins!.sort( ( a, b ) => a.tone - b.tone ).map( item => item.emoji ) );
-=======
-				const emojis: EmojiMap = { default: item.unicode };
+				const emojis: EmojiMap = { default: item.emoji };
 
 				if ( 'skins' in item && item.skins ) {
 					const skinToneMap: Record<number, SkinToneId> = {
@@ -210,9 +204,8 @@
 					item.skins.forEach( skin => {
 						const skinTone = skinToneMap[ skin.tone ];
 
-						emojis[ skinTone ] = skin.unicode;
+						emojis[ skinTone ] = skin.emoji;
 					} );
->>>>>>> 2d5d0f68
 				}
 
 				this._emojis.set( name, emojis );
