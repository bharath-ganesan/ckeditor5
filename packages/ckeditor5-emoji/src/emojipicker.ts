/**
 * @license Copyright (c) 2003-2024, CKSource Holding sp. z o.o. All rights reserved.
 * For licensing, see LICENSE.md or https://ckeditor.com/legal/ckeditor-licensing-options
 */

/**
 * @module emoji/emojipicker
 */

import '../theme/emojipicker.css';
import type { Locale, ObservableChangeEvent } from 'ckeditor5/src/utils.js';
import { Database } from 'emoji-picker-element';
import { icons, Plugin, type Editor } from 'ckeditor5/src/core.js';
import { Typing } from 'ckeditor5/src/typing.js';
import EmojiGridView, {
	type EmojiGridViewExecuteEvent,
	type EmojiGridViewTileFocusEvent,
	type EmojiGridViewTileHoverEvent
} from './ui/emojigridview.js';
import EmojiSearchView, { type EmojiSearchViewInputEvent } from './ui/emojisearchview.js';
import EmojiCategoriesView from './ui/emojicategoriesview.js';
import EmojiPickerView from './ui/emojipickerview.js';
import EmojiInfoView from './ui/emojiinfoview.js';

import {
	ButtonView,
	clickOutsideHandler,
	ContextualBalloon,
	Dialog,
	MenuBarMenuListItemButtonView
} from 'ckeditor5/src/ui.js';
import EmojiToneView, { type SkinToneId } from './ui/emojitoneview.js';

const VISUAL_SELECTION_MARKER_NAME = 'emoji-picker';

/**
 * The emoji picker plugin.
 *
 * Introduces the `'emoji'` dropdown.
 */
export default class EmojiPicker extends Plugin {
	/**
	 * Registered emojis. A pair of an emoji name and all its available skin tone variants.
	 */
	private _emojis: Map<string, Array<string>>;

	private _selectedSkinTone: SkinToneId;

	private _emojiGroups: Array<EmojiGroup>;

	private _balloon!: ContextualBalloon;

	private _emojiPickerView: EmojiPickerView | null;

	private _searchQuery: string | null;

	private _emojiDatabase: Database;

<<<<<<< HEAD
	private _currentCategoryName: string;
=======
	public get emojis(): typeof this._emojis {
		return this._emojis;
	}

	public get selectedSkinTone(): typeof this._selectedSkinTone {
		return this._selectedSkinTone;
	}
>>>>>>> 9697c889

	/**
	 * @inheritDoc
	 */
	public static get requires() {
		return [ ContextualBalloon, Typing, Dialog ] as const;
	}

	/**
	 * @inheritDoc
	 */
	public static get pluginName() {
		return 'EmojiPicker' as const;
	}

	/**
	 * @inheritDoc
	 */
	public static override get isOfficialPlugin(): true {
		return true;
	}

	/**
	 * @inheritDoc
	 */
	constructor( editor: Editor ) {
		super( editor );

		this._emojis = new Map();
		this._selectedSkinTone = 0;
		this._emojiGroups = [];
		this._emojiPickerView = null;
		this._searchQuery = null;
		this._emojiDatabase = new Database();
		this._currentCategoryName = '';
	}

	/**
	 * @inheritDoc
	 */
	public async init(): Promise<void> {
		const editor = this.editor;

		editor.ui.componentFactory.add( 'emoji', () => {
			const button = this._createDialogButton( ButtonView );

			button.set( {
				tooltip: true
			} );

			return button;
		} );

		editor.ui.componentFactory.add( 'menuBar:emoji', () => {
			return this._createDialogButton( MenuBarMenuListItemButtonView );
		} );

		this._balloon = this.editor.plugins.get( ContextualBalloon );

		this._emojiGroups = await Promise.all( [
			this._getEmojiGroup( { databaseId: 0, title: 'Smileys & Expressions', exampleEmoji: '😀' } ),
			this._getEmojiGroup( { databaseId: 1, title: 'Gestures & People', exampleEmoji: '👋' } ),
			this._getEmojiGroup( { databaseId: 3, title: 'Animals & Nature', exampleEmoji: '🐻' } ),
			this._getEmojiGroup( { databaseId: 4, title: 'Food & Drinks', exampleEmoji: '🍎' } ),
			this._getEmojiGroup( { databaseId: 5, title: 'Travel & Places', exampleEmoji: '🚘' } ),
			this._getEmojiGroup( { databaseId: 6, title: 'Activities', exampleEmoji: '🏀' } ),
			this._getEmojiGroup( { databaseId: 7, title: 'Objects', exampleEmoji: '💡' } ),
			this._getEmojiGroup( { databaseId: 8, title: 'Symbols', exampleEmoji: '🟢' } ),
			this._getEmojiGroup( { databaseId: 9, title: 'Flags', exampleEmoji: '🏁' } )
		] );

		this._currentCategoryName = this._emojiGroups[ 0 ].title;

		// Renders a fake visual selection marker on an expanded selection.
		editor.conversion.for( 'editingDowncast' ).markerToHighlight( {
			model: VISUAL_SELECTION_MARKER_NAME,
			view: {
				classes: [ 'ck-fake-emoji-selection' ]
			}
		} );

		// Renders a fake visual selection marker on a collapsed selection.
		editor.conversion.for( 'editingDowncast' ).markerToElement( {
			model: VISUAL_SELECTION_MARKER_NAME,
			view: ( data, { writer } ) => {
				if ( !data.markerRange.isCollapsed ) {
					return null;
				}

				const markerElement = writer.createUIElement( 'span' );

				writer.addClass(
					[ 'ck-fake-emoji-selection', 'ck-fake-emoji-selection_collapsed' ],
					markerElement
				);

				return markerElement;
			}
		} );
	}

	private async _getEmojiGroup( {
		databaseId, title, exampleEmoji
	}: {
		databaseId: number; title: string; exampleEmoji: string;
	} ): Promise<EmojiGroup> {
		const databaseGroup = await this._emojiDatabase.getEmojiByGroup( databaseId );

		return {
			title,
			exampleEmoji,
			items: databaseGroup.map( item => {
				const name = item.annotation;
				const emojis = [ item.unicode ];

				if ( 'skins' in item ) {
					emojis.push( ...item.skins!.sort( ( a, b ) => a.tone - b.tone ).map( item => item.unicode ) );
				}

				this._emojis.set( name, emojis );

				return { name, emojis };
			} )
		};
	}

	/**
	 * Initializes the dropdown, used for lazy loading.
	 *
	 * @returns An object with `categoriesView` and `gridView`properties, containing UI parts.
	 */
	private _createDropdownPanelContent( locale: Locale ): DropdownPanelContent {
		const searchView = new EmojiSearchView( locale );
		const toneView = new EmojiToneView( locale, this._selectedSkinTone );
		const categoriesView = new EmojiCategoriesView( locale, this._emojiGroups, this._currentCategoryName );
		const gridView = new EmojiGridView( locale );
		const infoView = new EmojiInfoView( locale );

		const dropdownPanelContent = {
			searchView,
			toneView,
			categoriesView,
			gridView,
			infoView
		};

		// Set the initial content of the emoji grid.
		this._updateGrid( dropdownPanelContent ).then( () => {
			this._balloon.updatePosition();
		} );

		// Update the grid of emojis when search query input changes.
		searchView.on<EmojiSearchViewInputEvent>( 'input', ( evt, data ) => {
			this._searchQuery = data.value;

			this._updateGrid( dropdownPanelContent ).then( () => {
				this._balloon.updatePosition();
			} );
		} );

		// Update the grid of emojis when selected category changes.
		categoriesView.on<ObservableChangeEvent<string>>( 'change:currentCategoryName', ( ev, args, categoryName ) => {
			this._currentCategoryName = categoryName;
			this._updateGrid( dropdownPanelContent );
		} );

		// Update the grid of emojis when selected skin tone changes.
		toneView.on( 'change:selectedSkinTone', ( evt, propertyName, newValue ) => {
			this._selectedSkinTone = newValue;

			this._updateGrid( dropdownPanelContent );
		} );

		// Update the info view of emojis when a tile in the grid is hovered.
		gridView.on<EmojiGridViewTileHoverEvent>( 'tileHover', ( evt, data ) => {
			infoView.set( data );
		} );

		// Update the info view of emojis when a tile in the grid is focused.
		gridView.on<EmojiGridViewTileFocusEvent>( 'tileFocus', ( evt, data ) => {
			infoView.set( data );
		} );

		return dropdownPanelContent;
	}

	/**
	 * Updates the symbol grid depending on the currently selected emoji category.
	 */
	private async _updateGrid( { gridView, categoriesView }: DropdownPanelContent ): Promise<void> {
		// Updating the grid starts with removing all tiles belonging to the old group.
		gridView.tiles.clear();

		if ( !this._searchQuery || this._searchQuery.length < 2 ) {
			const emojisForCategory = this._getEmojisForCategory( this._currentCategoryName );

			this._addTilesToGrid( gridView, emojisForCategory );
			categoriesView.enableCategories();

			return;
		}

		const queryResult = await this._emojiDatabase.getEmojiBySearchQuery( this._searchQuery );
		const tilesToAdd = queryResult.map( queriedEmoji => {
			let name = '';

			if ( 'annotation' in queriedEmoji ) {
				name = queriedEmoji.annotation;
			}

			const emojis = this._emojis.get( name );

			// Query might return some emojis which we chose not to add to our database.
			/* istanbul ignore next -- @preserve */
			if ( !emojis ) {
				return null;
			}

			return { name, emojis };
		} );

		this._addTilesToGrid( gridView, tilesToAdd.filter( Boolean ) as Array<EmojiItem> );
		categoriesView.disableCategories();
	}

	private _getEmojisForCategory( groupName: string ): Array<EmojiItem> {
		const group = this._emojiGroups.find( group => group.title === groupName )!;

		return group.items;
	}

	private _addTilesToGrid( gridView: EmojiGridView, emojisForCategory: Array<EmojiItem> ) {
		for ( const item of emojisForCategory ) {
			const emoji = item.emojis[ this._selectedSkinTone ] || item.emojis[ 0 ];

			gridView.tiles.add( gridView.createTile( emoji, item.name ) );
		}
	}

	/**
	 * Creates a button for toolbar and menu bar that will show the emoji dialog.
	 */
	private _createDialogButton<T extends typeof ButtonView>( ButtonClass: T ): InstanceType<T> {
		const buttonView = new ButtonClass( this.editor.locale ) as InstanceType<T>;

		buttonView.set( {
			label: this.editor.locale.t( 'Emoji' ),
			icon: icons.cog,
			isToggleable: true
		} );

		buttonView.on( 'execute', () => {
			this.showUI();
		} );

		return buttonView;
	}

	/**
	 * Displays the balloon with the emoji picker.
	 */
	public showUI( searchValue?: string ): void {
		if ( searchValue ) {
			this._searchQuery = searchValue;
		}

		const dropdownPanelContent = this._createDropdownPanelContent( this.editor.locale );
		this._emojiPickerView = new EmojiPickerView( this.editor.locale, dropdownPanelContent );

		this._balloon.add( {
			view: this._emojiPickerView,
			position: this._getBalloonPositionData()
		} );

		// Close the dialog while focus is in it.
		this._emojiPickerView.element!.addEventListener( 'keydown', event => {
			if ( event.key === 'Escape' ) {
				this._hideUI();
			}
		} );

		// Close the dialog when clicking outside of it.
		clickOutsideHandler( {
			emitter: this._emojiPickerView,
			contextElements: [ this._balloon.view.element! ],
			callback: () => this._hideUI(),
			activator: () => this._balloon.visibleView === this._emojiPickerView
		} );

		dropdownPanelContent.gridView.on<EmojiGridViewExecuteEvent>( 'execute', ( evt, data ) => {
			this.editor.execute( 'insertText', { text: data.emoji } );
			this._hideUI();
		} );

		setTimeout( () => this._emojiPickerView!.focus() );

		if ( this._searchQuery ) {
			dropdownPanelContent.searchView.setSearchQuery( this._searchQuery );
		}

		this._showFakeVisualSelection();
	}

	/**
	 * Hides the balloon with the emoji picker.
	 */
	private _hideUI() {
		if ( this._emojiPickerView ) {
			this._balloon.remove( this._emojiPickerView );
		}

		this.editor.editing.view.focus();
		this._searchQuery = '';

		this._hideFakeVisualSelection();
	}

	private _getBalloonPositionData() {
		const view = this.editor.editing.view;
		const viewDocument = view.document;

		// Set a target position by converting view selection range to DOM.
		const target = () => view.domConverter.viewRangeToDom( viewDocument.selection.getFirstRange()! );

		return {
			target
		};
	}

	/**
	 * Displays a fake visual selection when the contextual balloon is displayed.
	 *
	 * This adds an 'emoji-picker' marker into the document that is rendered as a highlight on selected text fragment.
	 */
	private _showFakeVisualSelection(): void {
		const model = this.editor.model;

		model.change( writer => {
			const range = model.document.selection.getFirstRange()!;

			if ( range.start.isAtEnd ) {
				const startPosition = range.start.getLastMatchingPosition(
					( { item } ) => !model.schema.isContent( item ),
					{ boundaries: range }
				);

				writer.addMarker( VISUAL_SELECTION_MARKER_NAME, {
					usingOperation: false,
					affectsData: false,
					range: writer.createRange( startPosition, range.end )
				} );
			} else {
				writer.addMarker( VISUAL_SELECTION_MARKER_NAME, {
					usingOperation: false,
					affectsData: false,
					range
				} );
			}
		} );
	}

	/**
	 * Hides the fake visual selection created in {@link #_showFakeVisualSelection}.
	 */
	private _hideFakeVisualSelection(): void {
		const model = this.editor.model;

		if ( model.markers.has( VISUAL_SELECTION_MARKER_NAME ) ) {
			model.change( writer => {
				writer.removeMarker( VISUAL_SELECTION_MARKER_NAME );
			} );
		}
	}
}

export interface DropdownPanelContent {
	searchView: EmojiSearchView;
	toneView: EmojiToneView;
	categoriesView: EmojiCategoriesView;
	gridView: EmojiGridView;
	infoView: EmojiInfoView;
}

export type EmojiGroup = {
	title: string;
	exampleEmoji: string;
	items: Array<EmojiItem>;
};

type EmojiItem = {
	name: string;
	emojis: Array<string>;
};<|MERGE_RESOLUTION|>--- conflicted
+++ resolved
@@ -56,9 +56,8 @@
 
 	private _emojiDatabase: Database;
 
-<<<<<<< HEAD
 	private _currentCategoryName: string;
-=======
+
 	public get emojis(): typeof this._emojis {
 		return this._emojis;
 	}
@@ -66,7 +65,6 @@
 	public get selectedSkinTone(): typeof this._selectedSkinTone {
 		return this._selectedSkinTone;
 	}
->>>>>>> 9697c889
 
 	/**
 	 * @inheritDoc
