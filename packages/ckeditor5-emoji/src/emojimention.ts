/**
 * @license Copyright (c) 2003-2025, CKSource Holding sp. z o.o. All rights reserved.
 * For licensing, see LICENSE.md or https://ckeditor.com/legal/ckeditor-licensing-options
 */

/**
 * @module emoji/emojimention
 */

import { logWarning, type LocaleTranslate } from 'ckeditor5/src/utils.js';
import { Plugin, type Editor } from 'ckeditor5/src/core.js';
import EmojiPicker from './emojipicker.js';
import EmojiDatabase from './emojidatabase.js';

import {
	type MentionFeed,
	type MentionFeedObjectItem
} from '@ckeditor/ckeditor5-mention';

const EMOJI_PREFIX = 'emoji';
const SHOW_ALL_EMOJI = '__SHOW_ALL_EMOJI__';
const EMOJI_MENTION_MARKER = ':';

/**
 * The emoji mention plugin.
 *
 * Introduces the autocomplete of emojis while typing.
 */
export default class EmojiMention extends Plugin {
	private _emojiDropdownLimit: number;
	private _showAllEmojiId: string;
	declare private _emojiPickerPlugin: EmojiPicker | null;

	/**
	 * @inheritDoc
	 */
	public static get requires() {
		return [ EmojiDatabase, 'Mention' ] as const;
	}

	/**
	 * @inheritDoc
	 */
	public static get pluginName() {
		return 'EmojiMention' as const;
	}

	/**
	 * @inheritDoc
	 */
	public static override get isOfficialPlugin(): true {
		return true;
	}

	/**
	 * @inheritDoc
	 */
	constructor( editor: Editor ) {
		super( editor );

		this.editor.config.define( 'emoji', {
			dropdownLimit: 6
		} );

		this._emojiDropdownLimit = editor.config.get( 'emoji.dropdownLimit' )!;
		this._showAllEmojiId = formatEmojiId( SHOW_ALL_EMOJI );

		const mentionFeedsConfigs = this.editor.config.get( 'mention.feeds' )! as Array<MentionFeed>;
		const mergeFieldsPrefix = this.editor.config.get( 'mergeFields.prefix' )! as string;
		const markerAlreadyUsed = mentionFeedsConfigs.some( config => config.marker === EMOJI_MENTION_MARKER );
		const isMarkerUsedByMergeFields = mergeFieldsPrefix ? mergeFieldsPrefix[ 0 ] === EMOJI_MENTION_MARKER : false;

		if ( markerAlreadyUsed || isMarkerUsedByMergeFields ) {
			/**
			 * The `marker` in the `emoji` config is already used by other plugin configuration.
			 *
			 * @error emoji-config-marker-already-used
			 * @param {string} marker Used marker.
			 */
			logWarning( 'emoji-config-marker-already-used', { marker: EMOJI_MENTION_MARKER } );

			return;
		}

		this._setupMentionConfiguration( mentionFeedsConfigs );
		this.editor.once( 'ready', this._overrideMentionExecuteListener.bind( this ) );
	}

	/**
	 * @inheritDoc
	 */
	public init(): void {
		this._emojiPickerPlugin = this.editor.plugins.has( EmojiPicker ) ? this.editor.plugins.get( EmojiPicker ) : null;
	}

	/**
	 * Initializes the configuration for emojis in the mention feature.
	 */
	private _setupMentionConfiguration( mentionFeedsConfigs: Array<MentionFeed> ): void {
		const emojiMentionFeedConfig = {
			marker: EMOJI_MENTION_MARKER,
			dropdownLimit: this._emojiDropdownLimit,
			itemRenderer: this._getCustomItemRendererFn( this.editor.t ),
			feed: this._getQueryEmojiFn()
		};

		this.editor.config.set( 'mention.feeds', [ ...mentionFeedsConfigs, emojiMentionFeedConfig ] );
	}

	/**
	 * Returns the `itemRenderer()` callback for mention config.
	 */
	private _getCustomItemRendererFn( t: LocaleTranslate ) {
		return ( item: MentionFeedObjectItem ) => {
			const itemElement = document.createElement( 'span' );

			itemElement.classList.add( 'custom-item' );
			itemElement.id = `mention-list-item-id-${ item.id }`;
			itemElement.style.width = '100%';
			itemElement.style.display = 'block';

			switch ( item.id ) {
				case this._showAllEmojiId:
					itemElement.textContent = t( 'Show all emoji...' );

					break;
				default:
					itemElement.textContent = `${ item.text } ${ removeEmojiPrefix( item.id ) }`;
			}

			return itemElement;
		};
	}

	/**
	 * Overrides the default mention execute listener to insert an emoji as plain text instead.
	 */
	private _overrideMentionExecuteListener() {
		this.editor.commands.get( 'mention' )!.on( 'execute', ( event, data ) => {
			const eventData = data[ 0 ];

			if ( !isEmojiId( eventData.mention.id ) ) {
				return;
			}

			let textToInsert = eventData.mention.text;
			let shouldShowEmojiView = false;

			if ( eventData.mention.id === this._showAllEmojiId ) {
				shouldShowEmojiView = true;

				textToInsert = '';
			}

			this.editor.model.change( writer => {
				this.editor.model.insertContent( writer.createText( textToInsert ), eventData.range );
			} );

			if ( shouldShowEmojiView ) {
				this._emojiPickerPlugin!.showUI( eventData.mention.text );
			}

			event.stop();
		}, { priority: 'high' } );
	}

	/**
	 * Returns the `feed()` callback for mention config.
	 */
	private _getQueryEmojiFn(): ( searchQuery: string ) => Array<MentionFeedObjectItem> {
		return ( searchQuery: string ) => {
			const emojiDatabasePlugin = this.editor.plugins.get( EmojiDatabase );

			const emojis = emojiDatabasePlugin.getEmojiBySearchQuery( searchQuery )
				.map( emoji => {
					const id = emoji.annotation.replace( /[ :]+/g, '_' ).toLocaleLowerCase();

					let text: string | null = emoji.emoji;

					if ( this._emojiPickerPlugin ) {
						const emojiSkinToneMap = this._emojiPickerPlugin.emojis.get( emoji.annotation );

<<<<<<< HEAD
						// Query might return some emojis which we chose not to add to our database.
						/* istanbul ignore next -- @preserve */
						if ( !emojiSkinToneMap ) {
							text = null;
						} else {
							text = emojiSkinToneMap[ this._emojiPickerPlugin.selectedSkinTone ] || emojiSkinToneMap[ 0 ];
=======
							// Query might return some emojis which we chose not to add to our database.
							/* istanbul ignore next -- @preserve */
							if ( !emojiSkinToneMap ) {
								text = null;
							} else {
								text = emojiSkinToneMap[ this._emojiPickerPlugin.selectedSkinTone ] || emojiSkinToneMap.default;
							}
>>>>>>> 2d5d0f68
						}
					}

					return { text, id: formatEmojiId( id ) };
				} )
				.filter( emoji => emoji.text ) as Array<MentionFeedObjectItem>;

			return this._emojiPickerPlugin ?
				[ ...emojis.slice( 0, this._emojiDropdownLimit - 1 ), { id: this._showAllEmojiId, text: searchQuery } ] :
				emojis.slice( 0, this._emojiDropdownLimit );
		};
	}
}

function isEmojiId( string: string ): boolean {
	return new RegExp( `^${ EMOJI_PREFIX }:[^:]+:$` ).test( string );
}

function formatEmojiId( id: string ): string {
	return `${ EMOJI_PREFIX }:${ id }:`;
}

function removeEmojiPrefix( formattedEmojiId: string ): string {
	return formattedEmojiId.replace( new RegExp( `^${ EMOJI_PREFIX }:` ), ':' );
}<|MERGE_RESOLUTION|>--- conflicted
+++ resolved
@@ -180,22 +180,12 @@
 					if ( this._emojiPickerPlugin ) {
 						const emojiSkinToneMap = this._emojiPickerPlugin.emojis.get( emoji.annotation );
 
-<<<<<<< HEAD
 						// Query might return some emojis which we chose not to add to our database.
 						/* istanbul ignore next -- @preserve */
 						if ( !emojiSkinToneMap ) {
 							text = null;
 						} else {
-							text = emojiSkinToneMap[ this._emojiPickerPlugin.selectedSkinTone ] || emojiSkinToneMap[ 0 ];
-=======
-							// Query might return some emojis which we chose not to add to our database.
-							/* istanbul ignore next -- @preserve */
-							if ( !emojiSkinToneMap ) {
-								text = null;
-							} else {
-								text = emojiSkinToneMap[ this._emojiPickerPlugin.selectedSkinTone ] || emojiSkinToneMap.default;
-							}
->>>>>>> 2d5d0f68
+							text = emojiSkinToneMap[ this._emojiPickerPlugin.selectedSkinTone ] || emojiSkinToneMap.default;
 						}
 					}
 
