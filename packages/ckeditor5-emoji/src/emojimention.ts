/**
 * @license Copyright (c) 2003-2025, CKSource Holding sp. z o.o. All rights reserved.
 * For licensing, see LICENSE.md or https://ckeditor.com/legal/ckeditor-licensing-options
 */

/**
 * @module emoji/emojimention
 */

import { logWarning, type LocaleTranslate } from 'ckeditor5/src/utils.js';
import { Plugin, type Editor } from 'ckeditor5/src/core.js';
<<<<<<< HEAD
import type { MentionFeed, MentionFeedObjectItem } from '@ckeditor/ckeditor5-mention';

import EmojiPicker from './emojipicker.js';
=======
>>>>>>> 61d46ece
import EmojiDatabase from './emojidatabase.js';
import type EmojiPicker from './emojipicker.js';

const EMOJI_MENTION_MARKER = ':';
const EMOJI_SHOW_ALL_OPTION_ID = ':__EMOJI_SHOW_ALL:';
const EMOJI_HINT_OPTION_ID = ':__EMOJI_HINT:';

/**
 * The emoji mention plugin.
 *
 * Introduces the autocomplete of emojis while typing.
 */
export default class EmojiMention extends Plugin {
	/**
	 * An instance of the {@link module:emoji/emojipicker~EmojiPicker} plugin if it is loaded in the editor.
	 */
	declare private _emojiPickerPlugin: EmojiPicker | null;

	/**
	 * An instance of the {@link module:emoji/emojidatabase~EmojiDatabase} plugin.
	 */
	declare private _emojiDatabase: EmojiDatabase;

	/**
	 * Defines a number of displayed items in the auto complete dropdown.
	 *
	 * It includes the "Show all emoji..." option if the `EmojiPicker` plugin is loaded.
	 */
	private readonly _emojiDropdownLimit: number;

	/**
	 * @inheritDoc
	 */
	public static get requires() {
		return [ EmojiDatabase, 'Mention' ] as const;
	}

	/**
	 * @inheritDoc
	 */
	public static get pluginName() {
		return 'EmojiMention' as const;
	}

	/**
	 * @inheritDoc
	 */
	public static override get isOfficialPlugin(): true {
		return true;
	}

	/**
	 * @inheritDoc
	 */
	constructor( editor: Editor ) {
		super( editor );

		this.editor.config.define( 'emoji', {
			dropdownLimit: 6
		} );

		this._emojiDropdownLimit = editor.config.get( 'emoji.dropdownLimit' )!;

		const mentionFeedsConfigs = editor.config.get( 'mention.feeds' )! as Array<MentionFeed>;
		const mergeFieldsPrefix = editor.config.get( 'mergeFields.prefix' )! as string;
		const markerAlreadyUsed = mentionFeedsConfigs.some( config => config.marker === EMOJI_MENTION_MARKER );
		const isMarkerUsedByMergeFields = mergeFieldsPrefix ? mergeFieldsPrefix[ 0 ] === EMOJI_MENTION_MARKER : false;

		if ( markerAlreadyUsed || isMarkerUsedByMergeFields ) {
			/**
			 * The `marker` in the `emoji` config is already used by other plugin configuration.
			 *
			 * @error emoji-config-marker-already-used
			 * @param {string} marker Used marker.
			 */
			logWarning( 'emoji-config-marker-already-used', { marker: EMOJI_MENTION_MARKER } );

			return;
		}

		this._setupMentionConfiguration( mentionFeedsConfigs );
	}

	/**
	 * @inheritDoc
	 */
	public init(): void {
		const editor = this.editor;

		this._emojiPickerPlugin = editor.plugins.has( 'EmojiPicker' ) ? editor.plugins.get( 'EmojiPicker' ) : null;
		this._emojiDatabase = editor.plugins.get( 'EmojiDatabase' );
	}

	/**
	 * @inheritDoc
	 */
	public afterInit(): void {
		const editor = this.editor;

		// Skip overriding the `mention` command listener if the emoji database is not loaded.
		if ( !this._emojiDatabase.isDatabaseLoaded() ) {
			return;
		}

		editor.once( 'ready', this._overrideMentionExecuteListener.bind( this ) );
	}

	/**
	 * Initializes the configuration for emojis in the mention feature.
	 */
	private _setupMentionConfiguration( mentionFeedsConfigs: Array<MentionFeed> ): void {
		const emojiMentionFeedConfig = {
			marker: EMOJI_MENTION_MARKER,
			dropdownLimit: this._emojiDropdownLimit,
			itemRenderer: this._customItemRendererFactory( this.editor.t ),
			feed: this._queryEmojiCallbackFactory()
		};

		this.editor.config.set( 'mention.feeds', [ ...mentionFeedsConfigs, emojiMentionFeedConfig ] );
	}

	/**
	 * Returns the `itemRenderer()` callback for mention config.
	 */
	private _customItemRendererFactory( t: LocaleTranslate ) {
		return ( item: MentionFeedObjectItem ) => {
			const itemElement = document.createElement( 'button' );

			itemElement.classList.add( 'ck' );
			itemElement.classList.add( 'ck-button' );
			itemElement.classList.add( 'ck-button_with-text' );
			itemElement.id = `mention-list-item-id${ item.id.slice( 0, -1 ) }`;
			itemElement.type = 'button';
			itemElement.tabIndex = '-1';

			const labelElement = document.createElement( 'span' );

			labelElement.classList.add( 'ck' );
			labelElement.classList.add( 'ck-button__label' );

			itemElement.appendChild( labelElement );

			if ( item.id === EMOJI_HINT_OPTION_ID ) {
				labelElement.textContent = t( 'Keep on typing to see the emoji.' );
			} else if ( item.id === EMOJI_SHOW_ALL_OPTION_ID ) {
				labelElement.textContent = t( 'Show all emoji...' );
			} else {
				labelElement.textContent = `${ item.text } ${ item.id }`;
			}

			return itemElement;
		};
	}

	/**
	 * Overrides the default mention execute listener to insert an emoji as plain text instead.
	 */
	private _overrideMentionExecuteListener() {
		const editor = this.editor;
		const emojiPickerPlugin = this._emojiPickerPlugin;

		this.editor.commands.get( 'mention' )!.on( 'execute', ( event, data ) => {
			const eventData = data[ 0 ];

			// Ignore non-emoji auto-complete actions.
			if ( eventData.marker !== EMOJI_MENTION_MARKER ) {
				return;
			}

			// Do not propagate the event.
			event.stop();

			// Do nothing when executing after selecting a hint message.
			if ( eventData.mention.id === EMOJI_HINT_OPTION_ID ) {
				return;
			}

			// Trigger the picker UI.
			if ( eventData.mention.id === EMOJI_SHOW_ALL_OPTION_ID ) {
				const text = [ ...eventData.range.getItems() ]
					.filter( item => item.is( '$textProxy' ) )
					.map( item => item.data )
					.reduce( ( result, text ) => result + text, '' );

				editor.model.change( writer => {
					editor.model.deleteContent( writer.createSelection( eventData.range ) );
				} );

				emojiPickerPlugin.showUI( text.slice( 1 ) );
			} else {
				editor.model.change( writer => {
					editor.model.insertContent( writer.createText( eventData.mention.text ), eventData.range );
				} );
			}
		}, { priority: 'high' } );
	}

	/**
	 * Returns the `feed()` callback for mention config.
	 */
	private _queryEmojiCallbackFactory(): ( searchQuery: string ) => Array<MentionFeedObjectItem> {
		return ( searchQuery: string ) => {
<<<<<<< HEAD
			// Do not show anything when a query starts with a space.
			if ( searchQuery.startsWith( ' ' ) ) {
				return [];
			}

			// TODO: Add error handling if the database was not initialized properly.
			const emojiDatabasePlugin = this.editor.plugins.get( 'EmojiDatabase' );

			const emojis: Array<MentionFeedObjectItem> = emojiDatabasePlugin.getEmojiBySearchQuery( searchQuery )
=======
			const emojis = this._emojiDatabase.getEmojiBySearchQuery( searchQuery )
>>>>>>> 61d46ece
				.map( emoji => {
					// TODO: The configuration `emoji.skinTone` option is ignored here.
					let text = emoji.skins.default;

					if ( this._emojiPickerPlugin ) {
						text = emoji.skins[ this._emojiPickerPlugin.skinTone ] || emoji.skins.default;
					}

					return {
						id: `:${ emoji.annotation }:`,
						text
					};
				} );

			if ( !this._emojiPickerPlugin ) {
				return emojis.slice( 0, this._emojiDropdownLimit );
			}

			const actionItem: MentionFeedObjectItem = {
				id: searchQuery.length > 1 ? EMOJI_SHOW_ALL_OPTION_ID : EMOJI_HINT_OPTION_ID
			};

			return [
				...emojis.slice( 0, this._emojiDropdownLimit - 1 ),
				actionItem
			];
		};
	}
}<|MERGE_RESOLUTION|>--- conflicted
+++ resolved
@@ -9,12 +9,8 @@
 
 import { logWarning, type LocaleTranslate } from 'ckeditor5/src/utils.js';
 import { Plugin, type Editor } from 'ckeditor5/src/core.js';
-<<<<<<< HEAD
 import type { MentionFeed, MentionFeedObjectItem } from '@ckeditor/ckeditor5-mention';
 
-import EmojiPicker from './emojipicker.js';
-=======
->>>>>>> 61d46ece
 import EmojiDatabase from './emojidatabase.js';
 import type EmojiPicker from './emojipicker.js';
 
@@ -36,7 +32,7 @@
 	/**
 	 * An instance of the {@link module:emoji/emojidatabase~EmojiDatabase} plugin.
 	 */
-	declare private _emojiDatabase: EmojiDatabase;
+	declare private _emojiDatabasePlugin: EmojiDatabase;
 
 	/**
 	 * Defines a number of displayed items in the auto complete dropdown.
@@ -105,7 +101,7 @@
 		const editor = this.editor;
 
 		this._emojiPickerPlugin = editor.plugins.has( 'EmojiPicker' ) ? editor.plugins.get( 'EmojiPicker' ) : null;
-		this._emojiDatabase = editor.plugins.get( 'EmojiDatabase' );
+		this._emojiDatabasePlugin = editor.plugins.get( 'EmojiDatabase' );
 	}
 
 	/**
@@ -115,7 +111,7 @@
 		const editor = this.editor;
 
 		// Skip overriding the `mention` command listener if the emoji database is not loaded.
-		if ( !this._emojiDatabase.isDatabaseLoaded() ) {
+		if ( !this._emojiDatabasePlugin.isDatabaseLoaded() ) {
 			return;
 		}
 
@@ -217,19 +213,12 @@
 	 */
 	private _queryEmojiCallbackFactory(): ( searchQuery: string ) => Array<MentionFeedObjectItem> {
 		return ( searchQuery: string ) => {
-<<<<<<< HEAD
 			// Do not show anything when a query starts with a space.
 			if ( searchQuery.startsWith( ' ' ) ) {
 				return [];
 			}
 
-			// TODO: Add error handling if the database was not initialized properly.
-			const emojiDatabasePlugin = this.editor.plugins.get( 'EmojiDatabase' );
-
-			const emojis: Array<MentionFeedObjectItem> = emojiDatabasePlugin.getEmojiBySearchQuery( searchQuery )
-=======
-			const emojis = this._emojiDatabase.getEmojiBySearchQuery( searchQuery )
->>>>>>> 61d46ece
+			const emojis: Array<MentionFeedObjectItem> = this._emojiDatabasePlugin.getEmojiBySearchQuery( searchQuery )
 				.map( emoji => {
 					// TODO: The configuration `emoji.skinTone` option is ignored here.
 					let text = emoji.skins.default;
