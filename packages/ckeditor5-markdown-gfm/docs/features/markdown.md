--- conflicted
+++ resolved
@@ -42,11 +42,7 @@
 
 The data processor outputs the GFM Markdown syntax. "GFM" stands for "GitHub Flavored Markdown" &ndash; a Markdown dialect used by [GitHub](https://github.com). Markdown lacks any formal specification (although the [CommonMark](https://commonmark.org/) initiative aims to close this gap) and has many dialects, often incompatible with one another.
 
-<<<<<<< HEAD
-When converting the output produced by this data processor, make sure to use a compatible Markdown-to-HTML converter (for example the [marked](https://www.npmjs.com/package/marked) library).
-=======
 When converting the output produced by this data processor, make sure to use a compatible Markdown-to-HTML converter (for example, the [marked](https://www.npmjs.com/package/marked) library).
->>>>>>> a809c477
 
 <info-box info>
 	While the CKEditor&nbsp;5 architecture supports changing the data format, in most scenarios we do recommend sticking to the default format which is HTML (supported by the {@link module:engine/dataprocessor/htmldataprocessor~HtmlDataProcessor}). HTML remains [the best standard for rich-text data](https://medium.com/content-uneditable/a-standard-for-rich-text-data-4b3a507af552).
