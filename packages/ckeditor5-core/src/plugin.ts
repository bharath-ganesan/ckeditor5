/**
 * @license Copyright (c) 2003-2023, CKSource Holding sp. z o.o. All rights reserved.
 * For licensing, see LICENSE.md or https://ckeditor.com/legal/ckeditor-oss-license
 */

/**
 * @module core/plugin
 */

/* eslint-disable @typescript-eslint/no-invalid-void-type */

import { ObservableMixin, type ObservableSetEvent, type EventInfo } from '@ckeditor/ckeditor5-utils';

import type Editor from './editor/editor';

/**
 * The base class for CKEditor plugin classes.
 */
export default class Plugin extends ObservableMixin() implements PluginInterface {
	/**
	 * The editor instance.
	 *
	 * Note that most editors implement the {@link module:core/editor/editor~Editor#ui} property.
	 * However, editors with an external UI (i.e. Bootstrap-based) or a headless editor may not have this property or
	 * throw an error when accessing it.
	 *
	 * Because of above, to make plugins more universal, it is recommended to split features into:
	 *  - The "editing" part that uses the {@link module:core/editor/editor~Editor} class without `ui` property.
	 *  - The "UI" part that uses the {@link module:core/editor/editor~Editor} class and accesses `ui` property.
	 */
	public readonly editor: Editor;

	/**
	 * Flag indicating whether a plugin is enabled or disabled.
	 * A disabled plugin will not transform text.
	 *
	 * Plugin can be simply disabled like that:
	 *
	 * ```ts
	 * // Disable the plugin so that no toolbars are visible.
	 * editor.plugins.get( 'TextTransformation' ).isEnabled = false;
	 * ```
	 *
	 * You can also use {@link #forceDisabled} method.
	 *
	 * @observable
	 * @readonly
	 */
	public declare isEnabled: boolean;

	/**
	 * Holds identifiers for {@link #forceDisabled} mechanism.
	 */
	private _disableStack = new Set<string>();

	/**
	 * @inheritDoc
	 */
	constructor( editor: Editor ) {
		super();

		this.editor = editor;

		this.set( 'isEnabled', true );
	}

	/**
	 * Disables the plugin.
	 *
	 * Plugin may be disabled by multiple features or algorithms (at once). When disabling a plugin, unique id should be passed
	 * (e.g. feature name). The same identifier should be used when {@link #clearForceDisabled enabling back} the plugin.
	 * The plugin becomes enabled only after all features {@link #clearForceDisabled enabled it back}.
	 *
	 * Disabling and enabling a plugin:
	 *
	 * ```ts
	 * plugin.isEnabled; // -> true
	 * plugin.forceDisabled( 'MyFeature' );
	 * plugin.isEnabled; // -> false
	 * plugin.clearForceDisabled( 'MyFeature' );
	 * plugin.isEnabled; // -> true
	 * ```
	 *
	 * Plugin disabled by multiple features:
	 *
	 * ```ts
	 * plugin.forceDisabled( 'MyFeature' );
	 * plugin.forceDisabled( 'OtherFeature' );
	 * plugin.clearForceDisabled( 'MyFeature' );
	 * plugin.isEnabled; // -> false
	 * plugin.clearForceDisabled( 'OtherFeature' );
	 * plugin.isEnabled; // -> true
	 * ```
	 *
	 * Multiple disabling with the same identifier is redundant:
	 *
	 * ```ts
	 * plugin.forceDisabled( 'MyFeature' );
	 * plugin.forceDisabled( 'MyFeature' );
	 * plugin.clearForceDisabled( 'MyFeature' );
	 * plugin.isEnabled; // -> true
	 * ```
	 *
	 * **Note:** some plugins or algorithms may have more complex logic when it comes to enabling or disabling certain plugins,
	 * so the plugin might be still disabled after {@link #clearForceDisabled} was used.
	 *
	 * @param id Unique identifier for disabling. Use the same id when {@link #clearForceDisabled enabling back} the plugin.
	 */
	public forceDisabled( id: string ): void {
		this._disableStack.add( id );

		if ( this._disableStack.size == 1 ) {
			this.on<ObservableSetEvent<boolean>>( 'set:isEnabled', forceDisable, { priority: 'highest' } );
			this.isEnabled = false;
		}
	}

	/**
	 * Clears forced disable previously set through {@link #forceDisabled}. See {@link #forceDisabled}.
	 *
	 * @param id Unique identifier, equal to the one passed in {@link #forceDisabled} call.
	 */
	public clearForceDisabled( id: string ): void {
		this._disableStack.delete( id );

		if ( this._disableStack.size == 0 ) {
			this.off( 'set:isEnabled', forceDisable );
			this.isEnabled = true;
		}
	}

	/**
	 * @inheritDoc
	 */
	public destroy(): void {
		this.stopListening();
	}

	/**
	 * @inheritDoc
	 */
	public static get isContextPlugin(): false {
		return false;
	}
}

/**
 * The base interface for CKEditor plugins.
 *
 * In its minimal form a plugin can be a simple function that accepts {@link module:core/editor/editor~Editor the editor}
 * as a parameter:
 *
 * ```ts
 * // A simple plugin that enables a data processor.
 * function MyPlugin( editor ) {
 * 	editor.data.processor = new MyDataProcessor();
 * }
 * ```
 *
 * In most cases however, you will want to inherit from the {@link ~Plugin} class which implements the
 * {@link module:utils/observablemixin~Observable} and is, therefore, more convenient:
 *
 * ```ts
 * class MyPlugin extends Plugin {
 * 	init() {
 * 		// `listenTo()` and `editor` are available thanks to `Plugin`.
 * 		// By using `listenTo()` you will ensure that the listener is removed when
 * 		// the plugin is destroyed.
 * 		this.listenTo( this.editor.data, 'ready', () => {
 * 			// Do something when the data is ready.
 * 		} );
 * 	}
 * }
 * ```
 *
 * The plugin class can have `pluginName` and `requires` static members. See {@link ~PluginStaticMembers} for more details.
 *
 * The plugin can also implement methods (e.g. {@link ~PluginInterface#init `init()`} or
 * {@link ~PluginInterface#destroy `destroy()`}) which, when present, will be used to properly
 * initialize and destroy the plugin.
 *
 * **Note:** When defined as a plain function, the plugin acts as a constructor and will be
<<<<<<< HEAD
 * called in parallel with other plugins' {@link ~PluginConstructor constructors}.
 * This means the code of that plugin will be executed **before** {@link ~PluginInterface#init `init()`} and
 * {@link ~PluginInterface#afterInit `afterInit()`} methods of other plugins and, for instance,
 * you cannot use it to extend other plugins' {@glink framework/guides/architecture/editing-engine#schema schema}
=======
 * called in parallel with other plugins' {@link module:core/plugin~PluginConstructor constructors}.
 * This means the code of that plugin will be executed **before** {@link module:core/plugin~PluginInterface#init `init()`} and
 * {@link module:core/plugin~PluginInterface#afterInit `afterInit()`} methods of other plugins and, for instance,
 * you cannot use it to extend other plugins' {@glink framework/architecture/editing-engine#schema schema}
>>>>>>> bb91227a
 * rules as they are defined later on during the `init()` stage.
 */
export interface PluginInterface {

	/**
	 * The second stage (after plugin constructor) of the plugin initialization.
	 * Unlike the plugin constructor this method can be asynchronous.
	 *
	 * A plugin's `init()` method is called after its {@link ~PluginStaticMembers#requires dependencies} are initialized,
	 * so in the same order as the constructors of these plugins.
	 *
	 * **Note:** This method is optional. A plugin instance does not need to have it defined.
	 */
	init?(): Promise<unknown> | null | undefined | void;

	/**
	 * The third (and last) stage of the plugin initialization. See also {@link ~PluginConstructor} and {@link ~PluginInterface#init}.
	 *
	 * **Note:** This method is optional. A plugin instance does not need to have it defined.
	 */
	afterInit?(): Promise<unknown> | null | undefined | void;

	/**
	 * Destroys the plugin.
	 *
	 * **Note:** This method is optional. A plugin instance does not need to have it defined.
	 */
	destroy(): Promise<unknown> | null | undefined | void;
}

/**
 * Creates a new plugin instance. This is the first step of the plugin initialization.
 * See also {@link ~PluginInterface#init} and {@link ~PluginInterface#afterInit}.
 *
 * The plugin static properties should conform to {@link ~PluginStaticMembers `PluginStaticMembers` interface}.
 *
 * A plugin is always instantiated after its {@link ~PluginStaticMembers#requires dependencies} and the
 * {@link ~PluginInterface#init} and {@link ~PluginInterface#afterInit} methods are called in the same order.
 *
 * Usually, you will want to put your plugin's initialization code in the {@link ~PluginInterface#init} method.
 * The constructor can be understood as "before init" and used in special cases, just like
 * {@link ~PluginInterface#afterInit} serves the special "after init" scenarios (e.g.the code which depends on other
 * plugins, but which does not {@link ~PluginStaticMembers#requires explicitly require} them).
 */
export type PluginConstructor<TContext = Editor> =
	( PluginClassConstructor<TContext> | PluginFunctionConstructor<TContext> ) & PluginStaticMembers<TContext>;

/**
 * In most cases, you will want to inherit from the {@link ~Plugin} class which implements the
 * {@link module:utils/observablemixin~Observable} and is, therefore, more convenient:
 *
 * ```ts
 * class MyPlugin extends Plugin {
 * 	init() {
 * 		// `listenTo()` and `editor` are available thanks to `Plugin`.
 * 		// By using `listenTo()` you will ensure that the listener is removed when
 * 		// the plugin is destroyed.
 * 		this.listenTo( this.editor.data, 'ready', () => {
 * 			// Do something when the data is ready.
 * 		} );
 * 	}
 * }
 * ```
 */
export type PluginClassConstructor<TContext = Editor> = new ( editor: TContext ) => PluginInterface;

/**
 * In its minimal form a plugin can be a simple function that accepts {@link module:core/editor/editor~Editor the editor}
 * as a parameter:
 *
 * ```ts
 * // A simple plugin that enables a data processor.
 * function MyPlugin( editor ) {
 * 	editor.data.processor = new MyDataProcessor();
 * }
 * ```
 */
export type PluginFunctionConstructor<TContext = Editor> = ( editor: TContext ) => void;

/**
 * Static properties of a plugin.
 */
export interface PluginStaticMembers<TContext = Editor> {

	/**
	 * An array of plugins required by this plugin.
	 *
	 * To keep the plugin class definition tight it is recommended to define this property as a static getter:
	 *
	 * ```ts
	 * import Image from './image.js';
	 *
	 * export default class ImageCaption {
	 * 	static get requires() {
	 * 		return [ Image ];
	 * 	}
	 * }
	 * ```
	 */
	readonly requires?: PluginDependencies<TContext>;

	/**
	 * An optional name of the plugin. If set, the plugin will be available in
	 * {@link module:core/plugincollection~PluginCollection#get} by its
	 * name and its constructor. If not, then only by its constructor.
	 *
	 * The name should reflect the constructor name.
	 *
	 * To keep the plugin class definition tight, it is recommended to define this property as a static getter:
	 *
	 * ```ts
	 * export default class ImageCaption {
	 * 	static get pluginName() {
	 * 		return 'ImageCaption';
	 * 	}
	 * }
	 * ```
	 *
	 * Note: The native `Function.name` property could not be used to keep the plugin name because
	 * it will be mangled during code minification.
	 *
	 * Naming a plugin is necessary to enable removing it through the
	 * {@link module:core/editor/editorconfig~EditorConfig#removePlugins `config.removePlugins`} option.
	 */
	readonly pluginName?: string;

	/**
	 * A flag which defines if a plugin is allowed or not allowed to be used directly by a {@link module:core/context~Context}.
	 */
	readonly isContextPlugin?: boolean;
}

export type PluginDependencies<TContext = Editor> = Array<PluginConstructor<TContext> | string>;

/**
 * An array of loaded plugins.
 */
export type LoadedPlugins = Array<PluginInterface>;

/**
 * Helper function that forces plugin to be disabled.
 */
function forceDisable( evt: EventInfo<string, boolean> ) {
	evt.return = false;
	evt.stop();
}<|MERGE_RESOLUTION|>--- conflicted
+++ resolved
@@ -180,17 +180,10 @@
  * initialize and destroy the plugin.
  *
  * **Note:** When defined as a plain function, the plugin acts as a constructor and will be
-<<<<<<< HEAD
  * called in parallel with other plugins' {@link ~PluginConstructor constructors}.
  * This means the code of that plugin will be executed **before** {@link ~PluginInterface#init `init()`} and
  * {@link ~PluginInterface#afterInit `afterInit()`} methods of other plugins and, for instance,
- * you cannot use it to extend other plugins' {@glink framework/guides/architecture/editing-engine#schema schema}
-=======
- * called in parallel with other plugins' {@link module:core/plugin~PluginConstructor constructors}.
- * This means the code of that plugin will be executed **before** {@link module:core/plugin~PluginInterface#init `init()`} and
- * {@link module:core/plugin~PluginInterface#afterInit `afterInit()`} methods of other plugins and, for instance,
  * you cannot use it to extend other plugins' {@glink framework/architecture/editing-engine#schema schema}
->>>>>>> bb91227a
  * rules as they are defined later on during the `init()` stage.
  */
 export interface PluginInterface {
