--- conflicted
+++ resolved
@@ -15,11 +15,8 @@
 
 export function getEditorUsageData( editor: Editor ): EditorUsageData {
 	return {
-<<<<<<< HEAD
 		sessionId: getSessionId(),
-=======
 		pageSessionId: getPageSessionID(),
->>>>>>> c8771d78
 		hostname: window.location.hostname,
 		version: globalThis.CKEDITOR_VERSION,
 		type: getEditorType( editor ),
@@ -135,7 +132,6 @@
 	};
 }
 
-<<<<<<< HEAD
 function getSessionId(): string {
 	if ( !localStorage.getItem( '__ckeditor-session-id' ) ) {
 		localStorage.setItem( '__ckeditor-session-id', crypto.randomUUID() );
@@ -144,9 +140,6 @@
 	return localStorage.getItem( '__ckeditor-session-id' )!;
 }
 
-export type EditorUsageData = {
-	sessionId: string;
-=======
 function getPageSessionID() {
 	global.window.CKEDITOR_PAGE_SESSION_ID ||= crypto.randomUUID();
 
@@ -161,7 +154,6 @@
 
 export type EditorUsageData = {
 	pageSessionId: string;
->>>>>>> c8771d78
 	hostname: string;
 	version: string;
 	type: `${ string }Editor`;
