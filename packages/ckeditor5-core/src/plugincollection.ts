/**
 * @license Copyright (c) 2003-2024, CKSource Holding sp. z o.o. All rights reserved.
 * For licensing, see LICENSE.md or https://ckeditor.com/legal/ckeditor-oss-license
 */

/**
 * @module core/plugincollection
 */

import { CKEditorError, EmitterMixin } from '@ckeditor/ckeditor5-utils';
import type { LoadedPlugins, PluginClassConstructor, PluginConstructor, PluginInterface } from './plugin.js';

/**
 * Manages a list of CKEditor plugins, including loading, resolving dependencies and initialization.
 */
export default class PluginCollection<TContext extends object>
	extends /* #__PURE__ */ EmitterMixin()
	implements Iterable<PluginEntry<TContext>> {
	private _context: TContext;

	private _plugins = new Map<PluginConstructor<TContext> | string, PluginInterface>();

	/**
	 * A map of plugin constructors that can be retrieved by their names.
	 */
	private _availablePlugins: Map<string, PluginConstructor<TContext>>;

	/**
	 * Map of {@link module:core/contextplugin~ContextPlugin context plugins} which can be retrieved by their constructors or instances.
	 */
	private _contextPlugins: Map<PluginConstructor<TContext> | PluginInterface, PluginConstructor<TContext> | PluginInterface>;

	/**
	 * Creates an instance of the plugin collection class.
	 * Allows loading and initializing plugins and their dependencies.
	 * Allows providing a list of already loaded plugins. These plugins will not be destroyed along with this collection.
	 *
	 * @param availablePlugins Plugins (constructors) which the collection will be able to use
	 * when {@link module:core/plugincollection~PluginCollection#init} is used with the plugin names (strings, instead of constructors).
	 * Usually, the editor will pass its built-in plugins to the collection so they can later be
	 * used in `config.plugins` or `config.removePlugins` by names.
	 * @param contextPlugins A list of already initialized plugins represented by a `[ PluginConstructor, pluginInstance ]` pair.
	 */
	constructor(
		context: TContext,
		availablePlugins: Iterable<PluginConstructor<TContext>> = [],
		contextPlugins: Iterable<PluginEntry<TContext>> = []
	) {
		super();

		this._context = context;
		this._availablePlugins = new Map();

		for ( const PluginConstructor of availablePlugins ) {
			if ( PluginConstructor.pluginName ) {
				this._availablePlugins.set( PluginConstructor.pluginName, PluginConstructor );
			}
		}

		this._contextPlugins = new Map();

		for ( const [ PluginConstructor, pluginInstance ] of contextPlugins ) {
			this._contextPlugins.set( PluginConstructor, pluginInstance );
			this._contextPlugins.set( pluginInstance, PluginConstructor );

			// To make it possible to require a plugin by its name.
			if ( PluginConstructor.pluginName ) {
				this._availablePlugins.set( PluginConstructor.pluginName, PluginConstructor );
			}
		}
	}

	/**
	 * Iterable interface.
	 *
	 * Returns `[ PluginConstructor, pluginInstance ]` pairs.
	 */
	public* [ Symbol.iterator ](): IterableIterator<PluginEntry<TContext>> {
		for ( const entry of this._plugins ) {
			if ( typeof entry[ 0 ] == 'function' ) {
				yield entry as any;
			}
		}
	}

	public get<TConstructor extends PluginClassConstructor<TContext>>( key: TConstructor ): InstanceType<TConstructor>;
	public get<TName extends string>( key: TName ): PluginsMap[ TName ];

	/**
	 * Gets the plugin instance by its constructor or name.
	 *
	 * ```ts
	 * // Check if 'Clipboard' plugin was loaded.
	 * if ( editor.plugins.has( 'ClipboardPipeline' ) ) {
	 * 	// Get clipboard plugin instance
	 * 	const clipboard = editor.plugins.get( 'ClipboardPipeline' );
	 *
	 * 	this.listenTo( clipboard, 'inputTransformation', ( evt, data ) => {
	 * 		// Do something on clipboard input.
	 * 	} );
	 * }
	 * ```
	 *
	 * **Note**: This method will throw an error if a plugin is not loaded. Use `{@link #has editor.plugins.has()}`
	 * to check if a plugin is available.
	 *
	 * @param key The plugin constructor or {@link module:core/plugin~PluginStaticMembers#pluginName name}.
	 */
	public get( key: PluginConstructor<TContext> | string ): PluginInterface {
		const plugin = this._plugins.get( key );

		if ( !plugin ) {
			let pluginName = key;

			if ( typeof key == 'function' ) {
				pluginName = key.pluginName || key.name;
			}

			/**
			 * The plugin is not loaded and could not be obtained.
			 *
			 * Plugin classes (constructors) need to be provided to the editor and must be loaded before they can be obtained from
			 * the plugin collection.
			 *
			 * **Note**: You can use `{@link module:core/plugincollection~PluginCollection#has editor.plugins.has()}`
			 * to check if a plugin was loaded.
			 *
			 * @error plugincollection-plugin-not-loaded
			 * @param plugin The name of the plugin which is not loaded.
			 */
			throw new CKEditorError( 'plugincollection-plugin-not-loaded', this._context, { plugin: pluginName } );
		}

		return plugin;
	}

	/**
	 * Checks if a plugin is loaded.
	 *
	 * ```ts
	 * // Check if the 'Clipboard' plugin was loaded.
	 * if ( editor.plugins.has( 'ClipboardPipeline' ) ) {
	 * 	// Now use the clipboard plugin instance:
	 * 	const clipboard = editor.plugins.get( 'ClipboardPipeline' );
	 *
	 * 	// ...
	 * }
	 * ```
	 *
	 * @param key The plugin constructor or {@link module:core/plugin~PluginStaticMembers#pluginName name}.
	 */
	public has( key: PluginConstructor<TContext> | string ): boolean {
		return this._plugins.has( key );
	}

	/**
	 * Initializes a set of plugins and adds them to the collection.
	 *
	 * @param plugins An array of {@link module:core/plugin~PluginInterface plugin constructors}
	 * or {@link module:core/plugin~PluginStaticMembers#pluginName plugin names}.
	 * @param pluginsToRemove Names of the plugins or plugin constructors
	 * that should not be loaded (despite being specified in the `plugins` array).
	 * @param pluginsSubstitutions An array of {@link module:core/plugin~PluginInterface plugin constructors}
	 * that will be used to replace plugins of the same names that were passed in `plugins` or that are in their dependency tree.
	 * A useful option for replacing built-in plugins while creating tests (for mocking their APIs). Plugins that will be replaced
	 * must follow these rules:
	 *   * The new plugin must be a class.
	 *   * The new plugin must be named.
	 *   * Both plugins must not depend on other plugins.
	 * @returns A promise which gets resolved once all plugins are loaded and available in the collection.
	 */
	public init(
		plugins: ReadonlyArray<PluginConstructor<TContext> | string>,
		pluginsToRemove: ReadonlyArray<PluginConstructor<TContext> | string> = [],
		pluginsSubstitutions: ReadonlyArray<PluginConstructor<TContext>> = []
	): Promise<LoadedPlugins> {
		// Plugin initialization procedure consists of 2 main steps:
		// 1) collecting all available plugin constructors,
		// 2) verification whether all required plugins can be instantiated.
		//
		// In the first step, all plugin constructors, available in the provided `plugins` array and inside
		// plugin's dependencies (from the `Plugin.requires` array), are recursively collected and added to the existing
		// `this._availablePlugins` map, but without any verification at the given moment. Performing the verification
		// at this point (during the plugin constructor searching) would cause false errors to occur, that some plugin
		// is missing but in fact it may be defined further in the array as the dependency of other plugin. After
		// traversing the entire dependency tree, it will be checked if all required "top level" plugins are available.
		//
		// In the second step, the list of plugins that have not been explicitly removed is traversed to get all the
		// plugin constructors to be instantiated in the correct order and to validate against some rules. Finally, if
		// no plugin is missing and no other error has been found, they all will be instantiated.
		// eslint-disable-next-line @typescript-eslint/no-this-alias
		const that = this;
		const context = this._context;

		findAvailablePluginConstructors( plugins );

		validatePlugins( plugins );

		const pluginsToLoad = plugins.filter( plugin => !isPluginRemoved( plugin, pluginsToRemove ) );

		const pluginConstructors = [ ...getPluginConstructors( pluginsToLoad ) ];

		substitutePlugins( pluginConstructors, pluginsSubstitutions );

		const pluginInstances = loadPlugins( pluginConstructors );

		return initPlugins( pluginInstances, 'init' )
			.then( () => initPlugins( pluginInstances, 'afterInit' ) )
			.then( () => pluginInstances );

		function isPluginConstructor( plugin: PluginConstructor<TContext> | string | null ): plugin is PluginConstructor<TContext> {
			return typeof plugin === 'function';
		}

		function isContextPlugin(
			plugin: PluginConstructor<TContext> | string | null
		): plugin is PluginConstructor<TContext> & { isContextPlugin: true } {
			return isPluginConstructor( plugin ) && !!plugin.isContextPlugin;
		}

		function isPluginRemoved(
			plugin: PluginConstructor<TContext> | string,
			pluginsToRemove: ReadonlyArray<PluginConstructor<TContext> | string>
		) {
			return pluginsToRemove.some( removedPlugin => {
				if ( removedPlugin === plugin ) {
					return true;
				}

				if ( getPluginName( plugin ) === removedPlugin ) {
					return true;
				}

				if ( getPluginName( removedPlugin ) === plugin ) {
					return true;
				}

				return false;
			} );
		}

		function getPluginName( plugin: PluginConstructor<TContext> | string ) {
			return isPluginConstructor( plugin ) ?
				plugin.pluginName || plugin.name :
				plugin;
		}

		function findAvailablePluginConstructors(
			plugins: ReadonlyArray<PluginConstructor<TContext> | string>,
			processed = new Set<PluginConstructor<TContext>>()
		) {
			plugins.forEach( plugin => {
				if ( !isPluginConstructor( plugin ) ) {
					return;
				}

				if ( processed.has( plugin ) ) {
					return;
				}

				processed.add( plugin );

				if ( plugin.pluginName && !that._availablePlugins.has( plugin.pluginName ) ) {
					that._availablePlugins.set( plugin.pluginName, plugin );
				}

				if ( plugin.requires ) {
					findAvailablePluginConstructors( plugin.requires, processed );
				}
			} );
		}

		function getPluginConstructors(
			plugins: ReadonlyArray<PluginConstructor<TContext> | string>,
			processed = new Set<PluginConstructor<TContext>>()
		) {
			return plugins
				.map( plugin => {
					return isPluginConstructor( plugin ) ?
						plugin :
						that._availablePlugins.get( plugin )!;
				} )
				.reduce( ( result, plugin ) => {
					if ( processed.has( plugin ) ) {
						return result;
					}

					processed.add( plugin );

					if ( plugin.requires ) {
						validatePlugins( plugin.requires, plugin );

						getPluginConstructors( plugin.requires, processed ).forEach( plugin => result.add( plugin ) );
					}

					return result.add( plugin );
				}, new Set<PluginConstructor<TContext>>() );
		}

		function validatePlugins(
			plugins: ReadonlyArray<PluginConstructor<TContext> | string>,
			parentPluginConstructor: PluginConstructor<TContext> | null = null
		) {
			plugins
				.map( plugin => {
					return isPluginConstructor( plugin ) ?
						plugin :
						that._availablePlugins.get( plugin ) || plugin;
				} )
				.forEach( plugin => {
					checkMissingPlugin( plugin, parentPluginConstructor );
					checkContextPlugin( plugin, parentPluginConstructor );
					checkRemovedPlugin( plugin, parentPluginConstructor );
				} );
		}

		function checkMissingPlugin(
			plugin: PluginConstructor<TContext> | string,
			parentPluginConstructor: PluginConstructor<TContext> | null
		) {
			if ( isPluginConstructor( plugin ) ) {
				return;
			}

			if ( parentPluginConstructor ) {
				/**
				 * A required "soft" dependency was not found on the plugin list.
				 *
				 * When configuring the editor, either prior to building (via
				 * {@link module:core/editor/editor~Editor.builtinPlugins `Editor.builtinPlugins`}) or when
				 * creating a new instance of the editor (e.g. via
				 * {@link module:core/editor/editorconfig~EditorConfig#plugins `config.plugins`}), you need to provide
				 * some of the dependencies for other plugins that you used.
				 *
				 * This error is thrown when one of these dependencies was not provided. The name of the missing plugin
				 * can be found in `missingPlugin` and the plugin that required it in `requiredBy`.
				 *
				 * In order to resolve it, you need to import the missing plugin and add it to the
				 * current list of plugins (`Editor.builtinPlugins` or `config.plugins`/`config.extraPlugins`).
				 *
				 * Soft requirements were introduced in version 26.0.0. If you happen to stumble upon this error
				 * when upgrading to version 26.0.0, read also the
				 * {@glink updating/guides/update-to-26 Migration to 26.0.0} guide.
				 *
				 * @error plugincollection-soft-required
				 * @param missingPlugin The name of the required plugin.
				 * @param requiredBy The name of the plugin that requires the other plugin.
				 */
				throw new CKEditorError(
					'plugincollection-soft-required',
					context,
					{ missingPlugin: plugin, requiredBy: getPluginName( parentPluginConstructor ) }
				);
			}

			/**
			 * A plugin is not available and could not be loaded.
			 *
			 * Plugin classes (constructors) need to be provided to the editor before they can be loaded by name.
			 * This is usually done in CKEditor 5 builds by setting the {@link module:core/editor/editor~Editor.builtinPlugins}
			 * property.
			 *
			 * **If you see this warning when using one of the CKEditor 5 Builds},
			 * it means that you try to enable a plugin which was not included in that build. This may be due to a typo
			 * in the plugin name or simply because that plugin is not a part of this build.
			 *
			 * Predefined builds are a deprecated solution and we strongly advise
<<<<<<< HEAD
			 * {@glink updating/new-installation-methods migrating to new installation methods}.
=======
			 * {@glink updating/nim-migration/migration-to-new-installation-methods migrating to new installation methods}.
>>>>>>> e9ac15f6
			 *
			 * **If you see this warning when using one of the editor creators directly** (not a build), then it means
			 * that you tried loading plugins by name. However, unlike CKEditor 4, CKEditor 5 does not implement a "plugin loader".
			 * This means that CKEditor 5 does not know where to load the plugin modules from. Therefore, you need to
<<<<<<< HEAD
			 * provide each plugin through a reference (as a constructor function). Check out the examples in
			 * {@glink getting-started/legacy/advanced/alternative-setups/integrating-from-source-webpack "Building from source"}.
=======
			 * provide each plugin through a reference (as a constructor function). Check out the examples in the
			 * {@glink getting-started/installation/quick-start Quick start} guide.
>>>>>>> e9ac15f6
			 *
			 * @error plugincollection-plugin-not-found
			 * @param plugin The name of the plugin which could not be loaded.
			 */
			throw new CKEditorError(
				'plugincollection-plugin-not-found',
				context,
				{ plugin }
			);
		}

		function checkContextPlugin(
			plugin: PluginConstructor<TContext> | string,
			parentPluginConstructor: PluginConstructor<TContext> | null
		) {
			if ( !isContextPlugin( parentPluginConstructor ) ) {
				return;
			}

			if ( isContextPlugin( plugin ) ) {
				return;
			}

			/**
			 * If a plugin is a context plugin, all plugins it requires should also be context plugins
			 * instead of plugins. In other words, if one plugin can be used in the context,
			 * all its requirements should also be ready to be used in the context. Note that the context
			 * provides only a part of the API provided by the editor. If one plugin needs a full
			 * editor API, all plugins which require it are considered as plugins that need a full
			 * editor API.
			 *
			 * @error plugincollection-context-required
			 * @param plugin The name of the required plugin.
			 * @param requiredBy The name of the parent plugin.
			 */
			throw new CKEditorError(
				'plugincollection-context-required',
				context,
				{ plugin: getPluginName( plugin ), requiredBy: getPluginName( parentPluginConstructor ) }
			);
		}

		function checkRemovedPlugin(
			plugin: PluginConstructor<TContext> | string,
			parentPluginConstructor: PluginConstructor<TContext> | null
		) {
			if ( !parentPluginConstructor ) {
				return;
			}

			if ( !isPluginRemoved( plugin, pluginsToRemove ) ) {
				return;
			}

			/**
			 * Cannot load a plugin because one of its dependencies is listed in the `removePlugins` option.
			 *
			 * @error plugincollection-required
			 * @param plugin The name of the required plugin.
			 * @param requiredBy The name of the parent plugin.
			 */
			throw new CKEditorError(
				'plugincollection-required',
				context,
				{ plugin: getPluginName( plugin ), requiredBy: getPluginName( parentPluginConstructor ) }
			);
		}

		function loadPlugins( pluginConstructors: ReadonlyArray<PluginConstructor<TContext>> ) {
			return pluginConstructors.map( PluginConstructor => {
				let pluginInstance = that._contextPlugins.get( PluginConstructor ) as ( PluginInterface | undefined );

				pluginInstance = pluginInstance || new ( PluginConstructor as PluginClassConstructor<TContext> )( context );

				that._add( PluginConstructor, pluginInstance );

				return pluginInstance;
			} );
		}

		function initPlugins( pluginInstances: ReadonlyArray<PluginInterface>, method: 'init' | 'afterInit' ) {
			return pluginInstances.reduce<Promise<unknown>>( ( promise, plugin ) => {
				if ( !plugin[ method ] ) {
					return promise;
				}

				if ( that._contextPlugins.has( plugin ) ) {
					return promise;
				}

				return promise.then( plugin[ method ]!.bind( plugin ) );
			}, Promise.resolve() );
		}

		/**
		 * Replaces plugin constructors with the specified set of plugins.
		 */
		function substitutePlugins(
			pluginConstructors: Array<PluginConstructor<TContext>>,
			pluginsSubstitutions: ReadonlyArray<PluginConstructor<TContext>>
		) {
			for ( const pluginItem of pluginsSubstitutions ) {
				if ( typeof pluginItem != 'function' ) {
					/**
					 * The plugin replacing an existing plugin must be a function.
					 *
					 * @error plugincollection-replace-plugin-invalid-type
					 */
					throw new CKEditorError( 'plugincollection-replace-plugin-invalid-type', null, { pluginItem } );
				}

				const pluginName = pluginItem.pluginName;

				if ( !pluginName ) {
					/**
					 * The plugin replacing an existing plugin must have a name.
					 *
					 * @error plugincollection-replace-plugin-missing-name
					 */
					throw new CKEditorError( 'plugincollection-replace-plugin-missing-name', null, { pluginItem } );
				}

				if ( pluginItem.requires && pluginItem.requires.length ) {
					/**
					 * The plugin replacing an existing plugin cannot depend on other plugins.
					 *
					 * @error plugincollection-plugin-for-replacing-cannot-have-dependencies
					 */
					throw new CKEditorError( 'plugincollection-plugin-for-replacing-cannot-have-dependencies', null, { pluginName } );
				}

				const pluginToReplace = that._availablePlugins.get( pluginName );

				if ( !pluginToReplace ) {
					/**
					 * The replaced plugin does not exist in the
					 * {@link module:core/plugincollection~PluginCollection available plugins} collection.
					 *
					 * @error plugincollection-plugin-for-replacing-not-exist
					 */
					throw new CKEditorError( 'plugincollection-plugin-for-replacing-not-exist', null, { pluginName } );
				}

				const indexInPluginConstructors = pluginConstructors.indexOf( pluginToReplace );

				if ( indexInPluginConstructors === -1 ) {
					// The Context feature can substitute plugins as well.
					// It may happen that the editor will be created with the given context, where the plugin for substitute
					// was already replaced. In such a case, we don't want to do it again.
					if ( that._contextPlugins.has( pluginToReplace ) ) {
						return;
					}

					/**
					 * The replaced plugin will not be loaded so it cannot be replaced.
					 *
					 * @error plugincollection-plugin-for-replacing-not-loaded
					 */
					throw new CKEditorError( 'plugincollection-plugin-for-replacing-not-loaded', null, { pluginName } );
				}

				if ( pluginToReplace.requires && pluginToReplace.requires.length ) {
					/**
					 * The replaced plugin cannot depend on other plugins.
					 *
					 * @error plugincollection-replaced-plugin-cannot-have-dependencies
					 */
					throw new CKEditorError( 'plugincollection-replaced-plugin-cannot-have-dependencies', null, { pluginName } );
				}

				pluginConstructors.splice( indexInPluginConstructors, 1, pluginItem );
				that._availablePlugins.set( pluginName, pluginItem );
			}
		}
	}

	/**
	 * Destroys all loaded plugins.
	 */
	public destroy(): Promise<unknown> {
		const promises: Array<unknown> = [];

		for ( const [ , pluginInstance ] of this ) {
			if ( typeof pluginInstance.destroy == 'function' && !this._contextPlugins.has( pluginInstance ) ) {
				promises.push( pluginInstance.destroy() );
			}
		}

		return Promise.all( promises );
	}

	/**
	 * Adds the plugin to the collection. Exposed mainly for testing purposes.
	 *
	 * @param PluginConstructor The plugin constructor.
	 * @param plugin The instance of the plugin.
	 */
	private _add( PluginConstructor: PluginConstructor<TContext>, plugin: PluginInterface ) {
		this._plugins.set( PluginConstructor, plugin );

		const pluginName = PluginConstructor.pluginName;

		if ( !pluginName ) {
			return;
		}

		if ( this._plugins.has( pluginName ) ) {
			/**
			 * Two plugins with the same {@link module:core/plugin~PluginStaticMembers#pluginName} were loaded.
			 * This will lead to runtime conflicts between these plugins.
			 *
			 * In practice, this warning usually means that new plugins were added to an existing CKEditor 5 build.
			 * Plugins should always be added to a source version of the editor (`@ckeditor/ckeditor5-editor-*`),
			 * not to an editor imported from one of the `@ckeditor/ckeditor5-build-*` packages.
			 *
			 * Check your import paths and the list of plugins passed to
			 * {@link module:core/editor/editor~Editor.create `Editor.create()`}
			 * or specified in {@link module:core/editor/editor~Editor.builtinPlugins `Editor.builtinPlugins`}.
			 *
			 * Predefined builds are a deprecated solution and we strongly advise
<<<<<<< HEAD
			 * {@glink updating/new-installation-methods migrating to new installation methods}.
=======
			 * {@glink updating/nim-migration/migration-to-new-installation-methods migrating to new installation methods}.
>>>>>>> e9ac15f6
			 *
			 * The second option is that your `node_modules/` directory contains duplicated versions of the same
			 * CKEditor 5 packages. Normally, on clean installations, npm deduplicates packages in `node_modules/`, so
			 * it may be enough to call `rm -rf node_modules && npm i`. However, if you installed conflicting versions
			 * of some packages, their dependencies may need to be installed in more than one version which may lead to this
			 * warning.
			 *
			 * Technically speaking, this error occurs because after adding a plugin to an existing editor build
			 * the dependencies of this plugin are being duplicated.
			 * They are already built into that editor build and now get added for the second time as dependencies
			 * of the plugin you are installing.
			 *
			 * @error plugincollection-plugin-name-conflict
			 * @param pluginName The duplicated plugin name.
			 * @param plugin1 The first plugin constructor.
			 * @param plugin2 The second plugin constructor.
			 */
			throw new CKEditorError(
				'plugincollection-plugin-name-conflict',
				null,
				{ pluginName, plugin1: this._plugins.get( pluginName )!.constructor, plugin2: PluginConstructor }
			);
		}

		this._plugins.set( pluginName, plugin );
	}
}

/**
 * A `[ PluginConstructor, pluginInstance ]` pair.
 */
export type PluginEntry<TContext> = [ PluginConstructor<TContext>, PluginInterface ];

/**
 * Helper type that maps plugin names to their types.
 * It is meant to be extended with module augmentation.
 *
 * ```ts
 * class MyPlugin extends Plugin {
 * 	public static pluginName() {
 * 		return 'MyPlugin' as const;
 * 	}
 * }
 *
 * declare module '@ckeditor/ckeditor5-core' {
 * 	interface PluginsMap {
 * 		[ MyPlugin.pluginName ]: MyPlugin;
 * 	}
 * }
 *
 * // Returns `MyPlugin`.
 * const myPlugin = editor.plugins.get( 'MyPlugin' );
 * ```
 */
export interface PluginsMap {
	[ name: string ]: PluginInterface;
}<|MERGE_RESOLUTION|>--- conflicted
+++ resolved
@@ -365,22 +365,13 @@
 			 * in the plugin name or simply because that plugin is not a part of this build.
 			 *
 			 * Predefined builds are a deprecated solution and we strongly advise
-<<<<<<< HEAD
-			 * {@glink updating/new-installation-methods migrating to new installation methods}.
-=======
 			 * {@glink updating/nim-migration/migration-to-new-installation-methods migrating to new installation methods}.
->>>>>>> e9ac15f6
 			 *
 			 * **If you see this warning when using one of the editor creators directly** (not a build), then it means
 			 * that you tried loading plugins by name. However, unlike CKEditor 4, CKEditor 5 does not implement a "plugin loader".
 			 * This means that CKEditor 5 does not know where to load the plugin modules from. Therefore, you need to
-<<<<<<< HEAD
-			 * provide each plugin through a reference (as a constructor function). Check out the examples in
-			 * {@glink getting-started/legacy/advanced/alternative-setups/integrating-from-source-webpack "Building from source"}.
-=======
 			 * provide each plugin through a reference (as a constructor function). Check out the examples in the
 			 * {@glink getting-started/installation/quick-start Quick start} guide.
->>>>>>> e9ac15f6
 			 *
 			 * @error plugincollection-plugin-not-found
 			 * @param plugin The name of the plugin which could not be loaded.
@@ -601,11 +592,7 @@
 			 * or specified in {@link module:core/editor/editor~Editor.builtinPlugins `Editor.builtinPlugins`}.
 			 *
 			 * Predefined builds are a deprecated solution and we strongly advise
-<<<<<<< HEAD
-			 * {@glink updating/new-installation-methods migrating to new installation methods}.
-=======
 			 * {@glink updating/nim-migration/migration-to-new-installation-methods migrating to new installation methods}.
->>>>>>> e9ac15f6
 			 *
 			 * The second option is that your `node_modules/` directory contains duplicated versions of the same
 			 * CKEditor 5 packages. Normally, on clean installations, npm deduplicates packages in `node_modules/`, so
