/**
 * @license Copyright (c) 2003-2021, CKSource - Frederico Knabben. All rights reserved.
 * For licensing, see LICENSE.md or https://ckeditor.com/legal/ckeditor-oss-license
 */

/**
 * @module core/plugincollection
 */

import CKEditorError from '@ckeditor/ckeditor5-utils/src/ckeditorerror';
import EmitterMixin from '@ckeditor/ckeditor5-utils/src/emittermixin';
import mix from '@ckeditor/ckeditor5-utils/src/mix';

/**
 * Manages a list of CKEditor plugins, including loading, resolving dependencies and initialization.
 *
 * @mixes module:utils/emittermixin~EmitterMixin
 */
export default class PluginCollection {
	/**
	 * Creates an instance of the plugin collection class.
	 * Allows loading and initializing plugins and their dependencies.
	 * Allows providing a list of already loaded plugins. These plugins will not be destroyed along with this collection.
	 *
	 * @param {module:core/editor/editor~Editor|module:core/context~Context} context
	 * @param {Array.<Function>} [availablePlugins] Plugins (constructors) which the collection will be able to use
	 * when {@link module:core/plugincollection~PluginCollection#init} is used with the plugin names (strings, instead of constructors).
	 * Usually, the editor will pass its built-in plugins to the collection so they can later be
	 * used in `config.plugins` or `config.removePlugins` by names.
	 * @param {Iterable.<Array>} contextPlugins A list of already initialized plugins represented by a
	 * `[ PluginConstructor, pluginInstance ]` pair.
	 */
	constructor( context, availablePlugins = [], contextPlugins = [] ) {
		/**
		 * @protected
		 * @type {module:core/editor/editor~Editor|module:core/context~Context}
		 */
		this._context = context;

		/**
		 * @protected
		 * @type {Map}
		 */
		this._plugins = new Map();

		/**
		 * A map of plugin constructors that can be retrieved by their names.
		 *
		 * @protected
		 * @type {Map.<String|Function,Function>}
		 */
		this._availablePlugins = new Map();

		for ( const PluginConstructor of availablePlugins ) {
			if ( PluginConstructor.pluginName ) {
				this._availablePlugins.set( PluginConstructor.pluginName, PluginConstructor );
			}
		}

		/**
		 * Map of {@link module:core/contextplugin~ContextPlugin context plugins} which can be retrieved by their constructors or instances.
		 *
		 * @protected
		 * @type {Map<Function,Function>}
		 */
		this._contextPlugins = new Map();

		for ( const [ PluginConstructor, pluginInstance ] of contextPlugins ) {
			this._contextPlugins.set( PluginConstructor, pluginInstance );
			this._contextPlugins.set( pluginInstance, PluginConstructor );

			// To make it possible to require a plugin by its name.
			if ( PluginConstructor.pluginName ) {
				this._availablePlugins.set( PluginConstructor.pluginName, PluginConstructor );
			}
		}
	}

	/**
	 * Iterable interface.
	 *
	 * Returns `[ PluginConstructor, pluginInstance ]` pairs.
	 *
	 * @returns {Iterable.<Array>}
	 */
	* [ Symbol.iterator ]() {
		for ( const entry of this._plugins ) {
			if ( typeof entry[ 0 ] == 'function' ) {
				yield entry;
			}
		}
	}

	/**
	 * Gets the plugin instance by its constructor or name.
	 *
	 *		// Check if 'Clipboard' plugin was loaded.
	 *		if ( editor.plugins.has( 'Clipboard' ) ) {
	 *			// Get clipboard plugin instance
	 *			const clipboard = editor.plugins.get( 'Clipboard' );
	 *
	 *			this.listenTo( clipboard, 'inputTransformation', ( evt, data ) => {
	 *				// Do something on clipboard input.
	 *			} );
	 *		}
	 *
	 * **Note**: This method will throw an error if a plugin is not loaded. Use `{@link #has editor.plugins.has()}`
	 * to check if a plugin is available.
	 *
	 * @param {Function|String} key The plugin constructor or {@link module:core/plugin~PluginInterface.pluginName name}.
	 * @returns {module:core/plugin~PluginInterface}
	 */
	get( key ) {
		const plugin = this._plugins.get( key );

		if ( !plugin ) {
			let pluginName = key;

			if ( typeof key == 'function' ) {
				pluginName = key.pluginName || key.name;
			}

			/**
			 * The plugin is not loaded and could not be obtained.
			 *
			 * Plugin classes (constructors) need to be provided to the editor and must be loaded before they can be obtained from
			 * the plugin collection.
			 * This is usually done in CKEditor 5 builds by setting the {@link module:core/editor/editor~Editor.builtinPlugins}
			 * property.
			 *
			 * **Note**: You can use `{@link module:core/plugincollection~PluginCollection#has editor.plugins.has()}`
			 * to check if a plugin was loaded.
			 *
			 * @error plugincollection-plugin-not-loaded
			 * @param {String} plugin The name of the plugin which is not loaded.
			 */
			throw new CKEditorError( 'plugincollection-plugin-not-loaded', this._context, { plugin: pluginName } );
		}

		return plugin;
	}

	/**
	 * Checks if a plugin is loaded.
	 *
	 *		// Check if the 'Clipboard' plugin was loaded.
	 *		if ( editor.plugins.has( 'Clipboard' ) ) {
	 *			// Now use the clipboard plugin instance:
	 *			const clipboard = editor.plugins.get( 'Clipboard' );
	 *
	 *			// ...
	 *		}
	 *
	 * @param {Function|String} key The plugin constructor or {@link module:core/plugin~PluginInterface.pluginName name}.
	 * @returns {Boolean}
	 */
	has( key ) {
		return this._plugins.has( key );
	}

	/**
	 * Initializes a set of plugins and adds them to the collection.
	 *
	 * @param {Array.<Function|String>} plugins An array of {@link module:core/plugin~PluginInterface plugin constructors}
	 * or {@link module:core/plugin~PluginInterface.pluginName plugin names}.
	 * @param {Array.<String|Function>} [pluginsToRemove] Names of the plugins or plugin constructors
	 * that should not be loaded (despite being specified in the `plugins` array).
	 * @param {Array.<Function>} [pluginsSubstitutions] An array of {@link module:core/plugin~PluginInterface plugin constructors}
	 * that will be used to replace plugins of the same names that were passed in `plugins` or that are in their dependency tree.
	 * A useful option for replacing built-in plugins while creating tests (for mocking their APIs). Plugins that will be replaced
	 * must follow these rules:
	 *   * The new plugin must be a class.
	 *   * The new plugin must be named.
	 *   * Both plugins must not depend on other plugins.
	 * @returns {Promise.<module:core/plugin~LoadedPlugins>} A promise which gets resolved once all plugins are loaded
	 * and available in the collection.
	 */
	init( plugins, pluginsToRemove = [], pluginsSubstitutions = [] ) {
		// Plugin initialization procedure consists of 2 main steps:
		// 1) collecting all available plugin constructors,
		// 2) verification whether all required plugins can be instantiated.
		//
		// In the first step, all plugin constructors, available in the provided `plugins` array and inside
		// plugin's dependencies (from the `Plugin.requires` array), are recursively collected and added to the existing
		// `this._availablePlugins` map, but without any verification at the given moment. Performing the verification
		// at this point (during the plugin constructor searching) would cause false errors to occur, that some plugin
		// is missing but in fact it may be defined further in the array as the dependency of other plugin. After
		// traversing the entire dependency tree, it will be checked if all required "top level" plugins are available.
		//
		// In the second step, the list of plugins that have not been explicitly removed is traversed to get all the
		// plugin constructors to be instantiated in the correct order and to validate against some rules. Finally, if
		// no plugin is missing and no other error has been found, they all will be instantiated.
		const that = this;
		const context = this._context;

		findAvailablePluginConstructors( plugins );

		validatePlugins( plugins );

		const pluginsToLoad = plugins.filter( plugin => !isPluginRemoved( plugin, pluginsToRemove ) );

		const pluginConstructors = [ ...getPluginConstructors( pluginsToLoad ) ];

		substitutePlugins( pluginConstructors, pluginsSubstitutions );

		const pluginInstances = loadPlugins( pluginConstructors );

		return initPlugins( pluginInstances, 'init' )
			.then( () => initPlugins( pluginInstances, 'afterInit' ) )
			.then( () => pluginInstances );

		function isPluginConstructor( plugin ) {
			return typeof plugin === 'function';
		}

		function isContextPlugin( plugin ) {
			return isPluginConstructor( plugin ) && plugin.isContextPlugin;
		}

		function isPluginRemoved( plugin, pluginsToRemove ) {
			return pluginsToRemove.some( removedPlugin => {
				if ( removedPlugin === plugin ) {
					return true;
				}

				if ( getPluginName( plugin ) === removedPlugin ) {
					return true;
				}

				if ( getPluginName( removedPlugin ) === plugin ) {
					return true;
				}

				return false;
			} );
		}

		function getPluginName( plugin ) {
			return isPluginConstructor( plugin ) ?
				plugin.pluginName || plugin.name :
				plugin;
		}

		function findAvailablePluginConstructors( plugins, processed = new Set() ) {
			plugins.forEach( plugin => {
				if ( !isPluginConstructor( plugin ) ) {
					return;
				}

				if ( processed.has( plugin ) ) {
					return;
				}

				processed.add( plugin );

				if ( plugin.pluginName && !that._availablePlugins.has( plugin.pluginName ) ) {
					that._availablePlugins.set( plugin.pluginName, plugin );
				}

				if ( plugin.requires ) {
					findAvailablePluginConstructors( plugin.requires, processed );
				}
			} );
		}

		function getPluginConstructors( plugins, processed = new Set() ) {
			return plugins
				.map( plugin => {
					return isPluginConstructor( plugin ) ?
						plugin :
						that._availablePlugins.get( plugin );
				} )
				.reduce( ( result, plugin ) => {
					if ( processed.has( plugin ) ) {
						return result;
					}

					processed.add( plugin );

					if ( plugin.requires ) {
						validatePlugins( plugin.requires, plugin );

						getPluginConstructors( plugin.requires, processed ).forEach( plugin => result.add( plugin ) );
					}

					return result.add( plugin );
				}, new Set() );
		}

		function validatePlugins( plugins, parentPluginConstructor = null ) {
			plugins
				.map( plugin => {
					return isPluginConstructor( plugin ) ?
						plugin :
						that._availablePlugins.get( plugin ) || plugin;
				} )
				.forEach( plugin => {
					checkMissingPlugin( plugin, parentPluginConstructor );
					checkContextPlugin( plugin, parentPluginConstructor );
					checkRemovedPlugin( plugin, parentPluginConstructor );
				} );
		}

		function checkMissingPlugin( plugin, parentPluginConstructor ) {
			if ( isPluginConstructor( plugin ) ) {
				return;
			}

			if ( parentPluginConstructor ) {
				/**
<<<<<<< HEAD
				 * A required "soft" dependency was not found on plugin list.
				 *
				 * Plugin classes (constructors) need to be provided to the editor before they can be loaded by name.
				 * This is usually done in CKEditor 5 builds by setting the
				 * {@link module:core/editor/editor~Editor.builtinPlugins} property. Alternatively they can be provided using
				 * {@link module:core/editor/editorconfig~EditorConfig#plugins} or
				 * {@link module:core/editor/editorconfig~EditorConfig#extraPlugins} configuration.
				 *
				 * **If you see this warning when using one of the {@glink builds/index CKEditor 5 Builds}**, it means
				 * that you didn't add the required plugin to the plugins list when loading the editor.
				 *
				 * @error plugincollection-soft-required
				 * @param {String} plugin The name of the required plugin.
				 * @param {String} requiredBy The name of the plugin that was requiring other plugin.
=======
				 * A required "soft" dependency was not found on the plugin list.
				 *
				 * When configuring the editor, either prior to building (via
				 * {@link module:core/editor/editor~Editor.builtinPlugins `Editor.builtinPlugins`}) or when
				 * creating a new instance of the editor (e.g. via
				 * {@link module:core/editor/editorconfig~EditorConfig#plugins `config.plugins`}), you need to provide
				 * some of the dependencies for other plugins that you used.
				 *
				 * This error is thrown when one of these dependencies was not provided. The name of the missing plugin
				 * can be found in `missingPlugin` and the plugin that required it in `requiredBy`.
				 *
				 * In order to resolve it, you need to import the missing plugin and add it to the
				 * current list of plugins (`Editor.builtinPlugins` or `config.plugins`/`config.extraPlugins`).
				 *
				 * Soft requirements were introduced in version 26.0.0. If you happen to stumble upon this error
				 * when upgrading to version 26.0.0, read also the
				 * {@glink builds/guides/migration/migration-to-26.0.0 Migration to 26.0.0} guide.
				 *
				 * @error plugincollection-soft-required
				 * @param {String} missingPlugin The name of the required plugin.
				 * @param {String} requiredBy The name of the plugin that requires the other plugin.
>>>>>>> 9c5f69ed
				 */
				throw new CKEditorError(
					'plugincollection-soft-required',
					context,
<<<<<<< HEAD
					{ plugin, requiredBy: getPluginName( parentPluginConstructor ) }
=======
					{ missingPlugin: plugin, requiredBy: getPluginName( parentPluginConstructor ) }
>>>>>>> 9c5f69ed
				);
			}

			/**
			 * A plugin is not available and could not be loaded.
			 *
			 * Plugin classes (constructors) need to be provided to the editor before they can be loaded by name.
			 * This is usually done in CKEditor 5 builds by setting the {@link module:core/editor/editor~Editor.builtinPlugins}
			 * property.
			 *
			 * **If you see this warning when using one of the {@glink builds/index CKEditor 5 Builds}**, it means
			 * that you try to enable a plugin which was not included in that build. This may be due to a typo
			 * in the plugin name or simply because that plugin is not a part of this build. In the latter scenario,
			 * read more about {@glink builds/guides/development/custom-builds custom builds}.
			 *
			 * **If you see this warning when using one of the editor creators directly** (not a build), then it means
			 * that you tried loading plugins by name. However, unlike CKEditor 4, CKEditor 5 does not implement a "plugin loader".
			 * This means that CKEditor 5 does not know where to load the plugin modules from. Therefore, you need to
			 * provide each plugin through a reference (as a constructor function). Check out the examples in
			 * {@glink builds/guides/integration/advanced-setup#scenario-2-building-from-source "Building from source"}.
			 *
			 * @error plugincollection-plugin-not-found
			 * @param {String} plugin The name of the plugin which could not be loaded.
			 */
			throw new CKEditorError(
				'plugincollection-plugin-not-found',
				context,
				{ plugin }
			);
		}

		function checkContextPlugin( plugin, parentPluginConstructor ) {
			if ( !isContextPlugin( parentPluginConstructor ) ) {
				return;
			}

			if ( isContextPlugin( plugin ) ) {
				return;
			}

			/**
			 * If a plugin is a context plugin, all plugins it requires should also be context plugins
			 * instead of plugins. In other words, if one plugin can be used in the context,
			 * all its requirements should also be ready to be used in the context. Note that the context
			 * provides only a part of the API provided by the editor. If one plugin needs a full
			 * editor API, all plugins which require it are considered as plugins that need a full
			 * editor API.
			 *
			 * @error plugincollection-context-required
			 * @param {String} plugin The name of the required plugin.
			 * @param {String} requiredBy The name of the parent plugin.
			 */
			throw new CKEditorError(
				'plugincollection-context-required',
				context,
				{ plugin: getPluginName( plugin ), requiredBy: getPluginName( parentPluginConstructor ) }
			);
		}

		function checkRemovedPlugin( plugin, parentPluginConstructor ) {
			if ( !parentPluginConstructor ) {
				return;
			}

			if ( !isPluginRemoved( plugin, pluginsToRemove ) ) {
				return;
			}

			/**
			 * Cannot load a plugin because one of its dependencies is listed in the `removePlugins` option.
			 *
			 * @error plugincollection-required
			 * @param {String} plugin The name of the required plugin.
			 * @param {String} requiredBy The name of the parent plugin.
			 */
			throw new CKEditorError(
				'plugincollection-required',
				context,
				{ plugin: getPluginName( plugin ), requiredBy: getPluginName( parentPluginConstructor ) }
			);
		}

		function loadPlugins( pluginConstructors ) {
			return pluginConstructors.map( PluginConstructor => {
				const pluginInstance = that._contextPlugins.get( PluginConstructor ) || new PluginConstructor( context );

				that._add( PluginConstructor, pluginInstance );

				return pluginInstance;
			} );
		}

		function initPlugins( pluginInstances, method ) {
			return pluginInstances.reduce( ( promise, plugin ) => {
				if ( !plugin[ method ] ) {
					return promise;
				}

				if ( that._contextPlugins.has( plugin ) ) {
					return promise;
				}

				return promise.then( plugin[ method ].bind( plugin ) );
			}, Promise.resolve() );
		}

		// Replaces plugin constructors with the specified set of plugins.
		//
		// @param {Array.<Function>} pluginConstructors
		// @param {Array.<Function>} pluginsSubstitutions
		function substitutePlugins( pluginConstructors, pluginsSubstitutions ) {
			for ( const pluginItem of pluginsSubstitutions ) {
				if ( typeof pluginItem != 'function' ) {
					/**
					 * The plugin replacing an existing plugin must be a function.
					 *
					 * @error plugincollection-replace-plugin-invalid-type
					 */
					throw new CKEditorError( 'plugincollection-replace-plugin-invalid-type', null, { pluginItem } );
				}
				const pluginName = pluginItem.pluginName;

				if ( !pluginName ) {
					/**
					 * The plugin replacing an existing plugin must have a name.
					 *
					 * @error plugincollection-replace-plugin-missing-name
					 */
					throw new CKEditorError( 'plugincollection-replace-plugin-missing-name', null, { pluginItem } );
				}

				if ( pluginItem.requires && pluginItem.requires.length ) {
					/**
					 * The plugin replacing an existing plugin cannot depend on other plugins.
					 *
					 * @error plugincollection-plugin-for-replacing-cannot-have-dependencies
					 */
					throw new CKEditorError( 'plugincollection-plugin-for-replacing-cannot-have-dependencies', null, { pluginName } );
				}

				const pluginToReplace = that._availablePlugins.get( pluginName );

				if ( !pluginToReplace ) {
					/**
					 * The replaced plugin does not exist in the
					 * {@link module:core/plugincollection~PluginCollection available plugins} collection.
					 *
					 * @error plugincollection-plugin-for-replacing-not-exist
					 */
					throw new CKEditorError( 'plugincollection-plugin-for-replacing-not-exist', null, { pluginName } );
				}

				const indexInPluginConstructors = pluginConstructors.indexOf( pluginToReplace );

				if ( indexInPluginConstructors === -1 ) {
					// The Context feature can substitute plugins as well.
					// It may happen that the editor will be created with the given context, where the plugin for substitute
					// was already replaced. In such a case, we don't want to do it again.
					if ( that._contextPlugins.has( pluginToReplace ) ) {
						return;
					}

					/**
					 * The replaced plugin will not be loaded so it cannot be replaced.
					 *
					 * @error plugincollection-plugin-for-replacing-not-loaded
					 */
					throw new CKEditorError( 'plugincollection-plugin-for-replacing-not-loaded', null, { pluginName } );
				}

				if ( pluginToReplace.requires && pluginToReplace.requires.length ) {
					/**
					 * The replaced plugin cannot depend on other plugins.
					 *
					 * @error plugincollection-replaced-plugin-cannot-have-dependencies
					 */
					throw new CKEditorError( 'plugincollection-replaced-plugin-cannot-have-dependencies', null, { pluginName } );
				}

				pluginConstructors.splice( indexInPluginConstructors, 1, pluginItem );
				that._availablePlugins.set( pluginName, pluginItem );
			}
		}
	}

	/**
	 * Destroys all loaded plugins.
	 *
	 * @returns {Promise}
	 */
	destroy() {
		const promises = [];

		for ( const [ , pluginInstance ] of this ) {
			if ( typeof pluginInstance.destroy == 'function' && !this._contextPlugins.has( pluginInstance ) ) {
				promises.push( pluginInstance.destroy() );
			}
		}

		return Promise.all( promises );
	}

	/**
	 * Adds the plugin to the collection. Exposed mainly for testing purposes.
	 *
	 * @protected
	 * @param {Function} PluginConstructor The plugin constructor.
	 * @param {module:core/plugin~PluginInterface} plugin The instance of the plugin.
	 */
	_add( PluginConstructor, plugin ) {
		this._plugins.set( PluginConstructor, plugin );

		const pluginName = PluginConstructor.pluginName;

		if ( !pluginName ) {
			return;
		}

		if ( this._plugins.has( pluginName ) ) {
			/**
			 * Two plugins with the same {@link module:core/plugin~PluginInterface.pluginName} were loaded.
			 * This will lead to runtime conflicts between these plugins.
			 *
			 * In practice, this warning usually means that new plugins were added to an existing CKEditor 5 build.
			 * Plugins should always be added to a source version of the editor (`@ckeditor/ckeditor5-editor-*`),
			 * not to an editor imported from one of the `@ckeditor/ckeditor5-build-*` packages.
			 *
			 * Check your import paths and the list of plugins passed to
			 * {@link module:core/editor/editor~Editor.create `Editor.create()`}
			 * or specified in {@link module:core/editor/editor~Editor.builtinPlugins `Editor.builtinPlugins`}.
			 *
			 * The second option is that your `node_modules/` directory contains duplicated versions of the same
			 * CKEditor 5 packages. Normally, on clean installations, npm deduplicates packages in `node_modules/`, so
			 * it may be enough to call `rm -rf node_modules && npm i`. However, if you installed conflicting versions
			 * of some packages, their dependencies may need to be installed in more than one version which may lead to this
			 * warning.
			 *
			 * Technically speaking, this error occurs because after adding a plugin to an existing editor build
			 * the dependencies of this plugin are being duplicated.
			 * They are already built into that editor build and now get added for the second time as dependencies
			 * of the plugin you are installing.
			 *
			 * Read more about {@glink builds/guides/integration/installing-plugins installing plugins}.
			 *
			 * @error plugincollection-plugin-name-conflict
			 * @param {String} pluginName The duplicated plugin name.
			 * @param {Function} plugin1 The first plugin constructor.
			 * @param {Function} plugin2 The second plugin constructor.
			 */
			throw new CKEditorError(
				'plugincollection-plugin-name-conflict',
				null,
				{ pluginName, plugin1: this._plugins.get( pluginName ).constructor, plugin2: PluginConstructor }
			);
		}

		this._plugins.set( pluginName, plugin );
	}
}

mix( PluginCollection, EmitterMixin );<|MERGE_RESOLUTION|>--- conflicted
+++ resolved
@@ -308,22 +308,6 @@
 
 			if ( parentPluginConstructor ) {
 				/**
-<<<<<<< HEAD
-				 * A required "soft" dependency was not found on plugin list.
-				 *
-				 * Plugin classes (constructors) need to be provided to the editor before they can be loaded by name.
-				 * This is usually done in CKEditor 5 builds by setting the
-				 * {@link module:core/editor/editor~Editor.builtinPlugins} property. Alternatively they can be provided using
-				 * {@link module:core/editor/editorconfig~EditorConfig#plugins} or
-				 * {@link module:core/editor/editorconfig~EditorConfig#extraPlugins} configuration.
-				 *
-				 * **If you see this warning when using one of the {@glink builds/index CKEditor 5 Builds}**, it means
-				 * that you didn't add the required plugin to the plugins list when loading the editor.
-				 *
-				 * @error plugincollection-soft-required
-				 * @param {String} plugin The name of the required plugin.
-				 * @param {String} requiredBy The name of the plugin that was requiring other plugin.
-=======
 				 * A required "soft" dependency was not found on the plugin list.
 				 *
 				 * When configuring the editor, either prior to building (via
@@ -345,16 +329,11 @@
 				 * @error plugincollection-soft-required
 				 * @param {String} missingPlugin The name of the required plugin.
 				 * @param {String} requiredBy The name of the plugin that requires the other plugin.
->>>>>>> 9c5f69ed
 				 */
 				throw new CKEditorError(
 					'plugincollection-soft-required',
 					context,
-<<<<<<< HEAD
-					{ plugin, requiredBy: getPluginName( parentPluginConstructor ) }
-=======
 					{ missingPlugin: plugin, requiredBy: getPluginName( parentPluginConstructor ) }
->>>>>>> 9c5f69ed
 				);
 			}
 
