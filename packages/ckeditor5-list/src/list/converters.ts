--- conflicted
+++ resolved
@@ -25,12 +25,8 @@
 	type DowncastRemoveEvent,
 	type EditingView,
 	type MapperModelToViewPositionEvent,
-<<<<<<< HEAD
-	type ViewTreeWalker
-=======
 	type ViewTreeWalker,
 	type Schema
->>>>>>> d3a1a3d1
 } from 'ckeditor5/src/engine.js';
 
 import type { GetCallback } from 'ckeditor5/src/utils.js';
@@ -394,11 +390,6 @@
 /**
  * The 'remove' downcast converter for custom markers.
  */
-<<<<<<< HEAD
-export function listItemDowncastRemoveConverter(): GetCallback<DowncastRemoveEvent> {
-	return ( evt, data, conversionApi ) => {
-		const { writer, mapper } = conversionApi;
-=======
 export function listItemDowncastRemoveConverter( schema: Schema ): GetCallback<DowncastRemoveEvent> {
 	return ( evt, data, conversionApi ) => {
 		const { writer, mapper } = conversionApi;
@@ -409,7 +400,6 @@
 		if ( !schema.checkAttribute( elementName, 'listItemId' ) ) {
 			return;
 		}
->>>>>>> d3a1a3d1
 
 		// Find the view range start position by mapping the model position at which the remove happened.
 		const viewStart = mapper.toViewPosition( data.position );
@@ -424,10 +414,7 @@
 		// This is for cases when mapping is using inner view element like in the code blocks (pre > code).
 		const viewElement = viewRange.end.nodeBefore as ViewElement | null;
 
-<<<<<<< HEAD
-=======
 		/* istanbul ignore next -- @preserve */
->>>>>>> d3a1a3d1
 		if ( !viewElement ) {
 			return;
 		}
