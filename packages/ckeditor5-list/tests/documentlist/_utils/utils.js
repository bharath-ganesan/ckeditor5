--- conflicted
+++ resolved
@@ -272,7 +272,6 @@
 					return '';
 				} );
 
-<<<<<<< HEAD
 				if ( !stack[ listIndent ] || stack[ listIndent ].listType != props.listType ) {
 					content = content.replace( /\s*{(?:(style|start|reversed):)([^}]+)}\s*/g, ( match, key, value ) => {
 						switch ( key ) {
@@ -291,19 +290,13 @@
 					} );
 				}
 
+				if ( seenIds.has( props.listItemId ) ) {
+					throw new Error( 'ID conflict: ' + props.listItemId );
+				}
+
+				seenIds.add( props.listItemId );
+
 				stack[ listIndent ] = Object.assign( stack[ listIndent ] || {}, props );
-=======
-				if ( seenIds.has( listItemId ) ) {
-					throw new Error( 'ID conflict: ' + listItemId );
-				}
-
-				seenIds.add( listItemId );
-
-				stack[ listIndent ] = {
-					listItemId,
-					listType: marker == '#' ? 'numbered' : 'bulleted'
-				};
->>>>>>> 3b4d9d5c
 			}
 
 			items.push( stringifyElement( content, { listIndent, ...stack[ listIndent ] } ) );
@@ -405,7 +398,6 @@
 		}
 	}
 
-<<<<<<< HEAD
 	listAttributes = Object.entries( listAttributes )
 		.sort( ( [ keyA ], [ keyB ] ) => keyA.localeCompare( keyB ) )
 		.map( ( [ key, value ] ) => ` ${ key }="${ value }"` )
@@ -414,11 +406,4 @@
 	return `${ selectionBefore }` +
 		`<${ name }${ elementAttributes }${ listAttributes }>${ content }</${ name.replace( /\s.*/, '' ) }>` +
 		`${ selectionAfter }`;
-=======
-	listAttributes = Object.entries( listAttributes ).map( ( [ key, value ] ) => ` ${ key }="${ value }"` ).join( '' );
-
-	return `${ selectionBefore }` +
-		`<${ name }${ elementAttributes }${ listAttributes }>${ content }</${ name.replace( /\s.*/, '' ) }>` +
-	`${ selectionAfter }`;
->>>>>>> 3b4d9d5c
 }