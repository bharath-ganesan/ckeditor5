--- conflicted
+++ resolved
@@ -143,16 +143,8 @@
 
 msgctxt "Assistive technologies label for entering the to-do list."
 msgid "Entering a to-do list"
-<<<<<<< HEAD
-msgstr ""
-
-msgctxt "Assistive technologies label for leaving the to-do list."
-msgid "Leaving a to-do list"
-msgstr ""
-=======
 msgstr "เข้าสู่รายการสิ่งที่ต้องทำ"
 
 msgctxt "Assistive technologies label for leaving the to-do list."
 msgid "Leaving a to-do list"
-msgstr "ออกจากรายการสิ่งที่ต้องทำ"
->>>>>>> 930edc69
+msgstr "ออกจากรายการสิ่งที่ต้องทำ"