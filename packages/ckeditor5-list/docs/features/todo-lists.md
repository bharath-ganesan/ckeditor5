--- conflicted
+++ resolved
@@ -11,24 +11,13 @@
 
 ## Demo
 
-Use the to-do list toolbar button {@icon @ckeditor/ckeditor5-core/theme/icons/todolist.svg To-do list} to add a list to the editor content. Thanks to the integration with the {@link features/autoformat autoformatting feature}, you can also simply start a line with `[ ]` or `[x]` followed by a space to insert an unchecked or checked list item, respectively.
+Use the to-do list toolbar button {@icon @ckeditor/ckeditor5-core/theme/icons/todolist.svg To-do list} to add a list to the editor content. Thanks to the integration with the {@link features/autoformat autoformatting feature}, you can also start a line with `[ ]` or `[x]` followed by a space to insert an unchecked or checked list item.
 
 {@snippet features/todo-list}
 
 <info-box info>
 	This demo only presents a limited set of features. Visit the {@link examples/builds/full-featured-editor feature-rich editor example} to see more in action.
 </info-box>
-
-<<<<<<< HEAD
-## Keyboard support
-
-You can check and clear a list item by using the <kbd>Ctrl</kbd> + <kbd>Enter</kbd> (<kbd>Cmd</kbd> + <kbd>Enter</kbd> on Mac) shortcut when the selection is in that item.
-=======
-## Additional feature information
-
-You can add to-do lists using a dedicated toolbar button. Thanks to the integration with the {@link features/autoformat autoformatting feature}, you can also add them with Markdown code. Start a line with `[ ]` or `[x]` followed by a space to insert an unchecked or checked list item.
-
-After reading this guide, you may find interesting details and examples in the [Lists in CKEditor&nbsp;5](https://ckeditor.com/blog/Feature-of-the-month-Lists-in-CKEditor-5/) blog post.
 
 ## Keyboard support
 
@@ -111,15 +100,10 @@
 ```html
 <listItem listType="todo" todoListChecked="true">Bar</listItem>
 ```
->>>>>>> d1a6431b
 
 ## Related features
 
 These features provide similar functionality:
-<<<<<<< HEAD
-=======
-
->>>>>>> d1a6431b
 * {@link features/lists Ordered and unordered lists} &ndash; Create ordered and unordered lists with configurable markers.
 * {@link features/autoformat Autoformatting} &ndash; Format the text on the go with Markdown code.
 
