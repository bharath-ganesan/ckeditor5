---
category: features-file-management
menu-title: CKFinder
meta-title: CKFinder file manager | CKEditor 5 Documentation
meta-description: Learn all about using the CKFinder file manager and service with CKEditor 5
order: 20
badges: [ premium ]
---

{@snippet features/build-ckfinder-source}

# CKFinder file manager

The CKFinder feature lets you insert images and links to files into your content. CKFinder is a powerful file manager with various image editing and image upload options.

<info-box info>
	This is a premium feature and you need a license for it on top of your CKEditor&nbsp;5 commercial license. [Contact us](https://ckeditor.com/contact/?sales=true#contact-form) to receive an offer tailored to your needs.

	You can also sign up for the [CKEditor Premium Features 30-day free trial](https://orders.ckeditor.com/trial/premium-features) to test the feature.
</info-box>

## Demos

### Image upload only

This demo shows the integration where the file manager's server connector handles [image upload](#configuring-the-image-upload-only) only:

* Paste an image directly into the editor. It will be automatically uploaded using the server-side connector.
* Use the insert image button {@icon @ckeditor/ckeditor5-core/theme/icons/image-upload.svg Image} in the toolbar to insert an image.

{@snippet features/ckfinder-upload-only}

### Full integration

This demo shows the [full integration](#configuring-the-full-integration) with the CKFinder file uploader:

* Paste an image directly into the editor. It will be automatically uploaded using the server-side connector.
* Use the insert image or file button {@icon @ckeditor/ckeditor5-core/theme/icons/browse-files.svg Browse files} in the toolbar to open the CKFinder file manager. Then insert an image or a link to any other file.

{@snippet features/ckfinder}

<info-box info>
	These demos present a limited set of features. Visit the {@link examples/builds/full-featured-editor feature-rich editor example} to see more in action.
</info-box>

## Additional feature information

The CKFinder integration feature is a bridge between the CKEditor&nbsp;5 WYSIWYG editor and the [CKFinder](https://ckeditor.com/ckfinder) file manager and uploader. CKFinder is a commercial application designed with CKEditor compatibility in mind. It is available as version 3.x for PHP, ASP.NET, and Java and version 2.x for ASP and ColdFusion.

You can use this feature in the rich-text editor in two different ways:

* [**As a server-side connector only**](#configuring-the-image-upload-only) ([demo](#image-upload-only)). In this scenario, images dropped or pasted into the editor are uploaded to the CKFinder server-side connector running on your server.
* [**As a server and client-side file manager integration**](#configuring-the-full-integration) ([demo](#full-integration)). Images dropped or pasted directly into the editor are uploaded to the server (just like in the first option).

	There are more cool features available, for instance:

	* **Uploading** using the full user interface.
	* Uploading **multiple files** at once.
	* **Browsing** previously uploaded images.
	* **Editing** images (cropping, resizing, etc.).
	* **Organizing** or deleting images.

	Check out the [CKFinder file manager website](https://ckeditor.com/ckfinder/) to learn more about the features you can use in your project.

## Installation

<<<<<<< HEAD
After {@link getting-started/quick-start installing the editor}, add the feature to your plugin list and toolbar configuration:

```js
import { ClassicEditor, CKFinder } from 'ckeditor5';

ClassicEditor
	.create( document.querySelector( '#editor' ), {
		plugins: [ CKFinder, /* ... */ ],
=======
<info-box info>
	⚠️ **New import paths**

	Starting with {@link updating/update-to-42 version 42.0.0}, we changed the format of import paths. This guide uses the new, shorter format. Refer to the {@link getting-started/legacy-getting-started/legacy-imports Packages in the legacy setup} guide if you use an older version of CKEditor&nbsp;5.
</info-box>

After {@link getting-started/quick-start installing the editor}, add the feature to your plugin list and toolbar configuration:

```js
import { ClassicEditor, CKFinder, CKFinderUploadAdapter } from 'ckeditor5';

ClassicEditor
	.create( document.querySelector( '#editor' ), {
		plugins: [ CKFinder, CKFinderUploadAdapter, /* ... */ ],
>>>>>>> e9ac15f6
		toolbar: [ 'ckfinder', 'uploadImage', /* ... */ ], // Depending on your preference.
		ckfinder: {
			// Feature configuration.
			// ...
		}
	} )
	.then( /* ... */ )
	.catch( /* ... */ );
```

## Configuration

The feature is configurable by using the {@link module:ckfinder/ckfinderconfig~CKFinderConfig `config.ckfinder`} object.

### Configuring the image upload only

This feature can upload images automatically to the server (for example, when the user drops an image into the content) thanks to the {@link module:adapter-ckfinder/uploadadapter~CKFinderUploadAdapter CKFinder upload adapter}. All it requires is the correct {@link module:ckfinder/ckfinderconfig~CKFinderConfig#uploadUrl `config.ckfinder.uploadUrl`} path.

Assuming that you [installed the CKFinder PHP server-side connector](https://ckeditor.com/docs/ckfinder/ckfinder3-php/quickstart.html#quickstart_installation_folders) (and it is available under `https://example.com/ckfinder/`), use the following [quick upload](https://ckeditor.com/docs/ckfinder/ckfinder3-php/commands.html#command_quick_upload) command URL to enable the image upload:

```js
<<<<<<< HEAD
import { CKFinder } from 'ckeditor5';
=======
import { ClassicEditor, CKFinder, CKFinderUploadAdapter } from 'ckeditor5';
>>>>>>> e9ac15f6

ClassicEditor
	.create( document.querySelector( '#editor' ), {
		plugins: [ CKFinder, CKFinderUploadAdapter, /* ... */ ],

		// Enable the insert image button in the toolbar.
		toolbar: [ 'uploadImage', /* ... */ ],

		ckfinder: {
			// Upload the images to the server using the CKFinder QuickUpload command.
			uploadUrl: 'https://example.com/ckfinder/core/connector/php/connector.php?command=QuickUpload&type=Images&responseType=json'
			}
		} )
	.then( /* ... */ )
	.catch( /* ... */ );
```

See the **[demo of the image upload only](#image-upload-only)**.

### Configuring the full integration

To use both the image upload functionality and the file manager user interface in your application, you must first load the CKFinder JavaScript library. Then enable the CKFinder integration in your rich-text editor instance.

The easiest way to load the CKFinder library is to include the `<script>` tag loading the `ckfinder.js` file first:

```html
<script src="https://example.com/ckfinder/ckfinder.js"></script>
```

Then:

* Make sure that the {@link module:ckfinder/ckfinder~CKFinder CKFinder plugin} for CKEditor&nbsp;5 is enabled. See the [Installation](#installation) section.
* To enable the automatic file upload to the server when an image is pasted or dropped into the editor content, set the correct {@link module:ckfinder/ckfinderconfig~CKFinderConfig#uploadUrl `config.ckfinder.uploadUrl`} path.
* To display the toolbar button that opens the CKFinder file manager UI allowing the users to choose the files on the server, make sure that `'ckfinder'` is present in your {@link module:core/editor/editorconfig~EditorConfig#toolbar `config.toolbar`}.
* Additionally, you can use {@link module:ckfinder/ckfinderconfig~CKFinderConfig#options `config.ckfinder.options`} to define [CKFinder's options](https://ckeditor.com/docs/ckfinder/ckfinder3/#!/api/CKFinder.Config). For example:
	* You can define [`options.resourceType`](https://ckeditor.com/docs/ckfinder/ckfinder3/#!/api/CKFinder.Config-cfg-resourceType) to tell CKFinder the specified resource type can be browsed when the user clicks the button.
	* You can define [`options.language`](https://ckeditor.com/docs/ckfinder/ckfinder3/#!/api/CKFinder.Config-cfg-language) to set the UI language of CKFinder. By default, it will be set to the UI language of the editor.

```js
<<<<<<< HEAD
import { CKFinder } from 'ckeditor5';
=======
import { ClassicEditor, CKFinder, CKFinderUploadAdapter } from 'ckeditor5';
>>>>>>> e9ac15f6

ClassicEditor
	.create( document.querySelector( '#editor' ), {
		plugins: [ CKFinder, CKFinderUploadAdapter, /* ... */ ],

		// Enable the CKFinder button in the toolbar.
		toolbar: [ 'ckfinder', /* ... */ ]

		ckfinder: {
			// Upload the images to the server using the CKFinder QuickUpload command.
			uploadUrl: 'https://example.com/ckfinder/core/connector/php/connector.php?command=QuickUpload&type=Images&responseType=json',

			// Define the CKFinder configuration (if necessary).
			options: {
				resourceType: 'Images'
			}
		}
	} )
	.then( /* ... */ )
	.catch( /* ... */ );
```

See the **[demo of the full integration](#full-integration)**.

#### Configuring the opener

You can change the way CKFinder opens using the {@link module:ckfinder/ckfinderconfig~CKFinderConfig#openerMethod `config.ckfinder.openerMethod`} option.

By default, the file manager opens as a modal. To open it in a new pop-up window, set the configuration value to `popup`:

```js
<<<<<<< HEAD
import { CKFinder } from 'ckeditor5';
=======
import { ClassicEditor, CKFinder, CKFinderUploadAdapter } from 'ckeditor5';
>>>>>>> e9ac15f6

ClassicEditor
	.create( document.querySelector( '#editor' ), {
		plugins: [ CKFinder, CKFinderUploadAdapter, /* ... */ ],
		toolbar: [ 'ckfinder', /* ... */ ]
		ckfinder: {
			// Open the file manager in the pop-up window.
			openerMethod: 'popup'
		}
	} )
	.then( /* ... */ )
	.catch( /* ... */ );
```

### Configuring allowed file types

You should configure the allowed file types that can be uploaded in two places:

* On the client side, in CKEditor&nbsp;5, restricting image upload through the CKEditor&nbsp;5 UI and commands
* On the server side, in CKFinder, restricting the file formats accepted in CKFinder

#### Client-side configuration

Use the {@link module:image/imageconfig~ImageUploadConfig#types `image.upload.types`} configuration option to define the allowed image MIME types that the users can upload to CKEditor&nbsp;5.

By default, users can upload `jpeg`, `png`, `gif`, `bmp`, `webp`, and `tiff` files, but you can customize this behavior to accept, for example, SVG files.

#### Server-side configuration

Use the `allowedExtensions` configuration option to define the file extension allowed to be uploaded with CKFinder for a particular resource type. Refer to the [relevant server-side connector documentation](https://ckeditor.com/docs/ckfinder/latest/) to learn more.

## Common API

The {@link module:ckfinder/ckfinder~CKFinder} plugin registers:

* The `'ckfinder'` UI button component.
* The `'ckfinder'` command implemented by the {@link module:ckfinder/ckfindercommand~CKFinderCommand}.

	You can open CKFinder by executing the following code:

	```js
	editor.execute( 'ckfinder' );
	```

Additionally, in the "image upload only" integration, you can use the following button and command registered by the {@link module:image/imageupload~ImageUpload} plugin:

* The `'uploadImage'` UI button component.
* The `'uploadImage'` command implemented by the {@link module:image/imageupload/uploadimagecommand~UploadImageCommand}.

<info-box>
	We recommend using the official {@link framework/development-tools/inspector CKEditor&nbsp;5 inspector} for development and debugging. It will give you tons of useful information about the state of the editor such as internal data structures, selection, commands, and many more.
</info-box>

## What's next

Check out the comprehensive {@link features/image-upload Image upload overview} to learn more about different ways of uploading images in CKEditor&nbsp;5.

See the {@link features/images-overview image feature guide} to find out more about handling images in CKEditor&nbsp;5.

## Contribute

The source code of the feature is available on GitHub at [https://github.com/ckeditor/ckeditor5/tree/master/packages/ckeditor5-ckfinder](https://github.com/ckeditor/ckeditor5/tree/master/packages/ckeditor5-ckfinder).<|MERGE_RESOLUTION|>--- conflicted
+++ resolved
@@ -64,16 +64,6 @@
 
 ## Installation
 
-<<<<<<< HEAD
-After {@link getting-started/quick-start installing the editor}, add the feature to your plugin list and toolbar configuration:
-
-```js
-import { ClassicEditor, CKFinder } from 'ckeditor5';
-
-ClassicEditor
-	.create( document.querySelector( '#editor' ), {
-		plugins: [ CKFinder, /* ... */ ],
-=======
 <info-box info>
 	⚠️ **New import paths**
 
@@ -88,7 +78,6 @@
 ClassicEditor
 	.create( document.querySelector( '#editor' ), {
 		plugins: [ CKFinder, CKFinderUploadAdapter, /* ... */ ],
->>>>>>> e9ac15f6
 		toolbar: [ 'ckfinder', 'uploadImage', /* ... */ ], // Depending on your preference.
 		ckfinder: {
 			// Feature configuration.
@@ -110,11 +99,7 @@
 Assuming that you [installed the CKFinder PHP server-side connector](https://ckeditor.com/docs/ckfinder/ckfinder3-php/quickstart.html#quickstart_installation_folders) (and it is available under `https://example.com/ckfinder/`), use the following [quick upload](https://ckeditor.com/docs/ckfinder/ckfinder3-php/commands.html#command_quick_upload) command URL to enable the image upload:
 
 ```js
-<<<<<<< HEAD
-import { CKFinder } from 'ckeditor5';
-=======
-import { ClassicEditor, CKFinder, CKFinderUploadAdapter } from 'ckeditor5';
->>>>>>> e9ac15f6
+import { ClassicEditor, CKFinder, CKFinderUploadAdapter } from 'ckeditor5';
 
 ClassicEditor
 	.create( document.querySelector( '#editor' ), {
@@ -154,11 +139,7 @@
 	* You can define [`options.language`](https://ckeditor.com/docs/ckfinder/ckfinder3/#!/api/CKFinder.Config-cfg-language) to set the UI language of CKFinder. By default, it will be set to the UI language of the editor.
 
 ```js
-<<<<<<< HEAD
-import { CKFinder } from 'ckeditor5';
-=======
-import { ClassicEditor, CKFinder, CKFinderUploadAdapter } from 'ckeditor5';
->>>>>>> e9ac15f6
+import { ClassicEditor, CKFinder, CKFinderUploadAdapter } from 'ckeditor5';
 
 ClassicEditor
 	.create( document.querySelector( '#editor' ), {
@@ -190,11 +171,7 @@
 By default, the file manager opens as a modal. To open it in a new pop-up window, set the configuration value to `popup`:
 
 ```js
-<<<<<<< HEAD
-import { CKFinder } from 'ckeditor5';
-=======
-import { ClassicEditor, CKFinder, CKFinderUploadAdapter } from 'ckeditor5';
->>>>>>> e9ac15f6
+import { ClassicEditor, CKFinder, CKFinderUploadAdapter } from 'ckeditor5';
 
 ClassicEditor
 	.create( document.querySelector( '#editor' ), {
