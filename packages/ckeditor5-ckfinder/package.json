{
  "name": "@ckeditor/ckeditor5-ckfinder",
  "version": "36.0.1",
  "description": "CKFinder integration for CKEditor 5.",
  "keywords": [
    "ckeditor",
    "ckeditor5",
    "ckeditor 5",
    "ckeditor5-feature",
    "ckeditor5-plugin",
    "ckeditor5-dll"
  ],
  "main": "src/index.ts",
  "dependencies": {
    "ckeditor5": "^36.0.1"
  },
  "devDependencies": {
<<<<<<< HEAD
    "@ckeditor/ckeditor5-adapter-ckfinder": "^36.0.0",
    "@ckeditor/ckeditor5-clipboard": "^36.0.0",
    "@ckeditor/ckeditor5-core": "^36.0.0",
    "@ckeditor/ckeditor5-dev-utils": "^33.0.0",
    "@ckeditor/ckeditor5-editor-classic": "^36.0.0",
    "@ckeditor/ckeditor5-engine": "^36.0.0",
    "@ckeditor/ckeditor5-image": "^36.0.0",
    "@ckeditor/ckeditor5-link": "^36.0.0",
    "@ckeditor/ckeditor5-paragraph": "^36.0.0",
    "@ckeditor/ckeditor5-theme-lark": "^36.0.0",
    "@ckeditor/ckeditor5-ui": "^36.0.0",
    "@ckeditor/ckeditor5-utils": "^36.0.0",
    "typescript": "^4.8.4",
=======
    "@ckeditor/ckeditor5-adapter-ckfinder": "^36.0.1",
    "@ckeditor/ckeditor5-clipboard": "^36.0.1",
    "@ckeditor/ckeditor5-core": "^36.0.1",
    "@ckeditor/ckeditor5-dev-utils": "^32.0.0",
    "@ckeditor/ckeditor5-editor-classic": "^36.0.1",
    "@ckeditor/ckeditor5-engine": "^36.0.1",
    "@ckeditor/ckeditor5-image": "^36.0.1",
    "@ckeditor/ckeditor5-link": "^36.0.1",
    "@ckeditor/ckeditor5-paragraph": "^36.0.1",
    "@ckeditor/ckeditor5-theme-lark": "^36.0.1",
    "@ckeditor/ckeditor5-ui": "^36.0.1",
    "@ckeditor/ckeditor5-utils": "^36.0.1",
>>>>>>> 9235447e
    "webpack": "^5.58.1",
    "webpack-cli": "^4.9.0"
  },
  "engines": {
    "node": ">=14.0.0",
    "npm": ">=5.7.1"
  },
  "author": "CKSource (http://cksource.com/)",
  "license": "GPL-2.0-or-later",
  "homepage": "https://ckeditor.com/ckeditor-5",
  "bugs": "https://github.com/ckeditor/ckeditor5/issues",
  "repository": {
    "type": "git",
    "url": "https://github.com/ckeditor/ckeditor5.git",
    "directory": "packages/ckeditor5-ckfinder"
  },
  "files": [
    "lang",
    "src/**/*.js",
    "src/**/*.d.ts",
    "theme",
    "build",
    "ckeditor5-metadata.json",
    "CHANGELOG.md"
  ],
  "scripts": {
    "dll:build": "webpack",
    "build": "tsc -p ./tsconfig.release.json",
    "postversion": "npm run build"
  }
}<|MERGE_RESOLUTION|>--- conflicted
+++ resolved
@@ -15,25 +15,10 @@
     "ckeditor5": "^36.0.1"
   },
   "devDependencies": {
-<<<<<<< HEAD
-    "@ckeditor/ckeditor5-adapter-ckfinder": "^36.0.0",
-    "@ckeditor/ckeditor5-clipboard": "^36.0.0",
-    "@ckeditor/ckeditor5-core": "^36.0.0",
-    "@ckeditor/ckeditor5-dev-utils": "^33.0.0",
-    "@ckeditor/ckeditor5-editor-classic": "^36.0.0",
-    "@ckeditor/ckeditor5-engine": "^36.0.0",
-    "@ckeditor/ckeditor5-image": "^36.0.0",
-    "@ckeditor/ckeditor5-link": "^36.0.0",
-    "@ckeditor/ckeditor5-paragraph": "^36.0.0",
-    "@ckeditor/ckeditor5-theme-lark": "^36.0.0",
-    "@ckeditor/ckeditor5-ui": "^36.0.0",
-    "@ckeditor/ckeditor5-utils": "^36.0.0",
-    "typescript": "^4.8.4",
-=======
     "@ckeditor/ckeditor5-adapter-ckfinder": "^36.0.1",
     "@ckeditor/ckeditor5-clipboard": "^36.0.1",
     "@ckeditor/ckeditor5-core": "^36.0.1",
-    "@ckeditor/ckeditor5-dev-utils": "^32.0.0",
+    "@ckeditor/ckeditor5-dev-utils": "^33.0.0",
     "@ckeditor/ckeditor5-editor-classic": "^36.0.1",
     "@ckeditor/ckeditor5-engine": "^36.0.1",
     "@ckeditor/ckeditor5-image": "^36.0.1",
@@ -42,7 +27,7 @@
     "@ckeditor/ckeditor5-theme-lark": "^36.0.1",
     "@ckeditor/ckeditor5-ui": "^36.0.1",
     "@ckeditor/ckeditor5-utils": "^36.0.1",
->>>>>>> 9235447e
+    "typescript": "^4.8.4",
     "webpack": "^5.58.1",
     "webpack-cli": "^4.9.0"
   },
