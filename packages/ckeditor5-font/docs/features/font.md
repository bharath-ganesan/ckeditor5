---
title: Font family, size, and color
meta-title: Font family, size, and color | CKEditor 5 Documentation
category: features
---

{@snippet features/build-font-source}

The font feature lets you change font family, size, and color (including background color).

## Demo

Use the toolbar dropdowns in the demo below to control the font size {@icon @ckeditor/ckeditor5-font/theme/icons/font-size.svg Font size} and font family {@icon @ckeditor/ckeditor5-font/theme/icons/font-family.svg Font family}. You can also change both the font color {@icon @ckeditor/ckeditor5-font/theme/icons/font-color.svg Font color} and the font background color {@icon @ckeditor/ckeditor5-font/theme/icons/font-background.svg Font background color} with predefined palette or color picker {@icon @ckeditor/ckeditor5-core/theme/icons/color-palette.svg Color picker}.

{@snippet features/font}

<info-box info>
	This demo presents a limited set of features. Visit the {@link examples/builds/full-featured-editor feature-rich editor example} to see more in action.
</info-box>

## Additional feature information

The font styles, just like the {@link features/basic-styles basic text styles}, can serve many purposes. You can apply the font size setting globally or to a selected part of the text to make it catch the eye of the reader. Using different font families can help differentiate between sections of the content that serve various purposes (like main text and a side quotation or a recap). Different font colors can work as markers and guides just like font background colors that stand out even more and draw attention.

The plugin enables the following features in the rich-text editor:

* {@link module:font/fontfamily~FontFamily} &ndash; Change the font family by applying inline `<span>` elements with a `font-family` in the `style` attribute.
* {@link module:font/fontsize~FontSize} &ndash; Control the font size by applying inline `<span>` elements that either have a CSS class or a `font-size` in the `style` attribute.
* {@link module:font/fontcolor~FontColor} &ndash; Control the font color by applying inline `<span>` elements with a `color` in the `style` attribute.
* {@link module:font/fontbackgroundcolor~FontBackgroundColor} &ndash; Control the font background color by applying inline `<span>` elements with a `background-color` in the `style` attribute.

<info-box info>
	You can remove all font formatting with the {@link features/remove-format remove format} feature.
</info-box>

## Installation

<info-box info>
	⚠️ **New import paths**

	Starting with {@link updating/update-to-42 version 42.0.0}, we changed the format of import paths. This guide uses the new, shorter format. Refer to the {@link getting-started/legacy-getting-started/legacy-imports Packages in the legacy setup} guide if you use an older version of CKEditor&nbsp;5.
</info-box>

After {@link getting-started/integrations-cdn/quick-start installing the editor}, add the feature to your plugin list and toolbar configuration:

<code-switcher>
```js
import { ClassicEditor, Font } from 'ckeditor5';

ClassicEditor
	.create( document.querySelector( '#editor' ), {
		licenseKey: '<YOUR_LICENSE_KEY>', // Or 'GPL'.
		plugins: [ Font, /* ... */ ],
		toolbar: [ 'fontSize', 'fontFamily', 'fontColor', 'fontBackgroundColor', /* ... */ ]
		fontFamily: {
			// Configuration.
		}
<<<<<<< HEAD
		fontCOlor: {
=======
		fontColor: {
>>>>>>> bf148979
			// Configuration.
		}
		// ...
	} )
	.then( /* ... */ )
	.catch( /* ... */ );
```
</code-switcher>

You can also add just one or a selected few of the font features to your plugin list and the toolbar configuration:

<code-switcher>
```js
import { ClassicEditor, FontFamily } from 'ckeditor5';

ClassicEditor
	.create( document.querySelector( '#editor' ), {
		plugins: [ FontFamily, /* ... */ ],
		toolbar: [ 'fontFamily', /* ... */ ]
	} )
	.then( /* ... */ )
	.catch( /* ... */ );
```
</code-switcher>

## Configuring the font family feature

You can configure which font family options are supported by the WYSIWYG editor. Use the {@link module:font/fontconfig~FontFamilyConfig#options `config.fontFamily.options`} configuration option to do so.

Use the special `'default'` keyword to use the default font family defined in the web page styles. It removes any custom font family.

For example, the following editor supports two font families besides the default one:

```js
ClassicEditor
	.create( document.querySelector( '#editor' ), {
		// ... Other configuration options ...
		fontFamily: {
			options: [
				'default',
				'Ubuntu, Arial, sans-serif',
				'Ubuntu Mono, Courier New, Courier, monospace'
			]
		},
		toolbar: [
			'heading', 'bulletedList', 'numberedList', 'fontFamily', 'undo', 'redo'
		]
	} )
	.then( /* ... */ )
	.catch( /* ... */ );
```

{@snippet features/custom-font-family-options}

### Accepting all font names

By default, all `font-family` values that are not specified in the `config.fontFamily.options` are stripped. You can enable support for all font names by using the {@link module:font/fontconfig~FontFamilyConfig#supportAllValues `config.fontFamily.supportAllValues`} option.

```js
ClassicEditor
	.create( document.querySelector( '#editor' ), {
		// ... Other configuration options ...
		fontFamily: {
			options: [
				// Font family configuration options are described in the "Configuring the font family feature" section.
				// ...
			],
			supportAllValues: true
		},
		// More of editor's configuration.
		// ...
	} )
	.then( /* ... */ )
	.catch( /* ... */ );
```

## Configuring the font size feature

It is possible to configure which font size options are supported by the WYSIWYG editor. Use the {@link module:font/fontconfig~FontSizeConfig#options `config.fontSize.options`} configuration option to do so.

Use the special `'default'` keyword to use the default font size defined in the web page styles. It removes any custom font size.

The font size feature supports two ways of defining the configuration: using predefined (named) presets or simple numeric values.

### Using the predefined presets

The font size feature defines 4 named presets:

* `'tiny'`
* `'small'`
* `'big'`
* `'huge'`

Each size is represented in the view as a `<span>` element with the `text-*` class. For example, the `'tiny'` preset looks as follows in the editor data:

```html
<span class="text-tiny">...</span>
```

The CSS definition for the classes (presets) must be included in the web page styles where the edited content is rendered.

Here is an example of the font size CSS classes:

```css
.ck-content .text-tiny {
	font-size: 0.7em;
}

.ck-content .text-small {
	font-size: 0.85em;
}

.ck-content .text-big {
	font-size: 1.4em;
}

.ck-content .text-huge {
	font-size: 1.8em;
}
```

An example of an editor that supports two font sizes:

```js
ClassicEditor
	.create( document.querySelector( '#editor' ), {
		// ... Other configuration options ...
		fontSize: {
			options: [
				'tiny',
				'default',
				'big'
			]
		},
		toolbar: [
			'heading', 'bulletedList', 'numberedList', 'fontSize', 'undo', 'redo'
		]
	} )
	.then( /* ... */ )
	.catch( /* ... */ );
```

{@snippet features/custom-font-size-named-options}

### Using numerical values

The font size feature also supports numerical values.

In this case, each size is represented in the view as a `<span>` element with the `font-size` style set in `px`. For example, `14` will be represented in the editor data as:

```html
<span style="font-size: 14px">...</span>
```

Here is an example of the WYSIWYG editor that supports numerical font sizes. Note that `'default'` is controlled by the default styles of the web page:

```js
ClassicEditor
	.create( document.querySelector( '#editor' ), {
		// ... Other configuration options ...
		fontSize: {
			options: [
				9,
				11,
				13,
				'default',
				17,
				19,
				21
			]
		},
		toolbar: [
			'heading', 'bulletedList', 'numberedList', 'fontSize', 'undo', 'redo'
		]
	} )
	.then( /* ... */ )
	.catch( /* ... */ );
```

{@snippet features/custom-font-size-numeric-options}

### Accepting all font sizes

By default, all `font-size` values that are not specified in the `config.fontSize.options` are stripped. You can enable support for all font sizes by using the {@link module:font/fontconfig~FontSizeConfig#supportAllValues `config.fontSize.supportAllValues`} option.

```js
ClassicEditor
	.create( document.querySelector( '#editor' ), {
		// ... Other configuration options ...
		fontSize: {
			options: [
				// Numerical values.
				// ...
			],
			supportAllValues: true
		},
		// More of editor's configuration.
		// ...
	} )
	.then( /* ... */ )
	.catch( /* ... */ );
```

<info-box info>
	This option can be used only in combination with [numerical values](#using-numerical-values).
</info-box>

## Configuring the font color and font background color features

Both font color and font background color features are configurable and share the same configuration format.

<info-box info>
	Please note that {@link module:font/fontcolor~FontColor font color} and {@link module:font/fontbackgroundcolor~FontBackgroundColor font background color} are separate plugins. They must be enabled and configured individually.
</info-box>

Check out the WYSIWYG editor below with both features customized using the editor configuration:

{@snippet features/custom-font-color-and-background-color-options}

### Specifying available colors

It is possible to configure which colors are available in the color dropdown. Use the {@link module:font/fontconfig~FontColorConfig#colors `config.fontColor.colors`} and {@link module:font/fontconfig~FontColorConfig#colors `config.fontBackgroundColor.colors`} configuration options to do so.

```js
ClassicEditor
	.create( document.querySelector( '#editor' ), {
		// ... Other configuration options ...
		fontColor: {
			colors: [
				{
					color: 'hsl(0, 0%, 0%)',
					label: 'Black'
				},
				{
					color: 'hsl(0, 0%, 30%)',
					label: 'Dim grey'
				},
				{
					color: 'hsl(0, 0%, 60%)',
					label: 'Grey'
				},
				{
					color: 'hsl(0, 0%, 90%)',
					label: 'Light grey'
				},
				{
					color: 'hsl(0, 0%, 100%)',
					label: 'White',
					hasBorder: true
				},
				// More colors.
				// ...
			]
		},
		fontBackgroundColor: {
			colors: [
				{
					color: 'hsl(0, 75%, 60%)',
					label: 'Red'
				},
				{
					color: 'hsl(30, 75%, 60%)',
					label: 'Orange'
				},
				{
					color: 'hsl(60, 75%, 60%)',
					label: 'Yellow'
				},
				{
					color: 'hsl(90, 75%, 60%)',
					label: 'Light green'
				},
				{
					color: 'hsl(120, 75%, 60%)',
					label: 'Green'
				},
				// More colors.
				// ...
			]
		},
		toolbar: [
			'heading', 'bulletedList', 'numberedList', 'fontColor', 'fontBackgroundColor', 'undo', 'redo'
		]
	} )
	.then( /* ... */ )
	.catch( /* ... */ );
```

### Changing the geometry of the color grid

You can configure the number of columns in the color dropdown by setting the {@link module:font/fontconfig~FontColorConfig#columns `config.fontColor.columns`} and {@link module:font/fontconfig~FontColorConfig#columns `config.fontBackgroundColor.columns`} configuration options.

Usually, you will want to use this option when changing the number of [available colors](#specifying-available-colors).

```js
ClassicEditor
	.create( document.querySelector( '#editor' ), {
		// ... Other configuration options ...
		fontColor: {
			colors: [
				// 9 colors defined here.
				// ...
			]

			columns: 3, // So, you can display them in 3 columns.

			// Optional configuration of the number of document colors.
			// ...
		},
		fontBackgroundColor: {
			columns: 6,
			// Background color options.
			// ...
		},
		toolbar: [
			'heading', 'bulletedList', 'numberedList', 'fontColor', 'fontBackgroundColor', 'undo', 'redo'
		]
	} )
	.then( /* ... */ )
	.catch( /* ... */ );
```

### Documents colors

The font and font background color dropdowns contain the "Document colors" section. It lists the colors already used in the document for the users to be able to easily reuse them (for consistency purposes).

By default, the number of displayed document colors is limited to one row, but you can adjust it (or remove the whole section) by using the {@link module:font/fontconfig~FontColorConfig#documentColors `config.fontColor.documentColors`} or {@link module:font/fontconfig~FontColorConfig#documentColors `config.fontBackgroundColor.documentColors`} options.

```js
ClassicEditor
	.create( document.querySelector( '#editor' ), {
		// ... Other configuration options ...
		fontColor: {
			// Display 6 columns in the color grid.
			columns: 6,

			// And 12 document colors (2 rows of them).
			documentColors: 12,

			// Optional available font colors configuration.
			// ...
		},
		fontBackgroundColor: {
			// Remove the "Document colors" section.
			documentColors: 0,

			// Background color options.
			// ...
		},
		toolbar: [
			'heading', 'bulletedList', 'numberedList', 'fontColor', 'fontBackgroundColor', 'undo', 'redo'
		]
	} )
	.then( /* ... */ )
	.catch( /* ... */ );
```

### Color picker

You can set colors from outside of the pre-configured palette using the "Color picker" option available at the bottom of the color selection dropdown.

Color picker applies colors in the **HSL** format as it is the default for the font color feature. You can change this using the {@link module:ui/colorpicker/utils~ColorPickerConfig `config.fontColor.colorPicker.format`} option. Available color formats are defined in the {@link module:ui/colorpicker/utils~ColorPickerOutputFormat} type. This change will not affect the color input &ndash; it always accepts only values given in the `hex` format (with or without the `#` sign at the beginning).

To turn off the color picker entirely for the given feature, set the {@link module:font/fontconfig~FontColorConfig#colorPicker `config.fontColor.colorPicker`} (or {@link module:font/fontconfig~FontColorConfig#colorPicker `config.fontBackgroundColor.colorPicker`}) option to `false`.

```js
ClassicEditor
	.create( document.querySelector( '#editor' ), {
		// ... Other configuration options ...
		fontColor: {
			colorPicker: {
				// Use 'hex' format for output instead of 'hsl'.
				format: 'hex'
			}
		},
		fontBackgroundColor: {
			// Do not display the color picker.
			colorPicker: false
		},
		toolbar: [
			'heading', 'bulletedList', 'numberedList', 'fontColor', 'fontBackgroundColor', 'undo', 'redo'
		]
	} )
	.then( /* ... */ )
	.catch( /* ... */ );
```

## Related features

Here are some more CKEditor&nbsp;5 features that can help you format your content:
* {@link features/basic-styles Basic text styles} &ndash; The essentials, like **bold**, *italic*, and others.
* {@link features/style Styles} &ndash; Apply pre-configured styles to existing elements in the editor content.
* {@link features/text-alignment Text alignment} &ndash; Because it does matter whether the content is left, right, centered, or justified.
* {@link features/case-change Case change} &ndash; Turn a text fragment or block into uppercase, lowercase, or title case.
* {@link features/headings Headings} &ndash; Divide your content into sections.
* {@link features/highlight Highlight} &ndash; Mark important words and passages, aiding a review or drawing attention to specific parts of the content.
* {@link features/format-painter Format painter} &ndash; Easily copy text formatting and apply it in a different place in the edited document.
* {@link features/remove-format Remove format} &ndash; Easily clean basic text formatting.

## Common API

The {@link module:font/fontfamily~FontFamily} plugin registers the following components:

* The `'fontFamily'` dropdown.
* The {@link module:font/fontfamily/fontfamilycommand~FontFamilyCommand `'fontFamily'`} command.

	The number of options and their names correspond to the {@link module:font/fontconfig~FontFamilyConfig#options `config.fontFamily.options`} configuration option.

	You can change the font family of the current selection by executing the command with a desired value:

	```js
	editor.execute( 'fontFamily', { value: 'Arial' } );
	```

	The `value` must correspond to the first font name in the configuration string. For the following default configuration:

	```js
	fontFamily.options = [
		'default',
		'Arial, Helvetica, sans-serif',
		'Courier New, Courier, monospace',
		'Georgia, serif',
		'Lucida Sans Unicode, Lucida Grande, sans-serif',
		'Tahoma, Geneva, sans-serif',
		'Times New Roman, Times, serif',
		'Trebuchet MS, Helvetica, sans-serif',
		'Verdana, Geneva, sans-serif'
	]
	```

	the `'fontFamily'` command will accept the corresponding strings as values:

	* `'Arial'`
	* `'Courier New'`
	* `'Georgia'`
	* `'Lucida Sans Unicode'`
	* `'Tahoma'`
	* `'Times New Roman'`
	* `'Trebuchet MS'`
	* `'Verdana'`

	Note that passing an empty value will remove the `fontFamily` attribute from the selection (`default`):

	```js
	editor.execute( 'fontFamily' );
	```

The {@link module:font/fontsize~FontSize} plugin registers the following components:

* The `'fontSize'` dropdown.
* The {@link module:font/fontsize/fontsizecommand~FontSizeCommand `'fontSize'`} command.

	The number of options and their names correspond to the {@link module:font/fontconfig~FontSizeConfig#options `config.fontSize.options`} configuration option.

	You can change the font size of the current selection by executing the command with a desired value:

	```js
	// For numerical values:
	editor.execute( 'fontSize', { value: 10 } );

	// For named presets:
	editor.execute( 'fontSize', { value: 'small' } );
	```

	Passing an empty value will remove any `config.fontSize` set:

	```js
	editor.execute( 'fontSize' );
	```

The {@link module:font/fontcolor~FontColor} plugin registers the following components:

* The `'fontColor'` dropdown.
* The {@link module:font/fontcolor/fontcolorcommand~FontColorCommand `'fontColor'`} command.

	You can change the font color of the current selection by executing the command with a desired value:

	```js
	editor.execute( 'fontColor', { value: 'rgb(30, 188, 97)' } );
	```

	Passing an empty value will remove the font color from the selection:

	```js
	editor.execute( 'fontColor' );
	```

The {@link module:font/fontbackgroundcolor~FontBackgroundColor} plugin registers the following components:

* The `'fontBackgroundColor'` dropdown.
* The {@link module:font/fontbackgroundcolor/fontbackgroundcolorcommand~FontBackgroundColorCommand `'fontBackgroundColor'`} command.

	You can change the font background color of the current selection by executing the command with a desired value:

	```js
	editor.execute( 'fontBackgroundColor', { value: 'rgb(30, 188, 97)' } );
	```

	Passing an empty value will remove the font background color from the selection:

	```js
	editor.execute( 'fontBackgroundColor' );
	```

<info-box>
	We recommend using the official {@link framework/development-tools/inspector CKEditor&nbsp;5 inspector} for development and debugging. It will give you tons of useful information about the state of the editor such as internal data structures, selection, commands, and many more.
</info-box>

## Content compatibility

The {@link module:font/font~Font} plugin provides basic support for the deprecated `<font>` tag.

While `<font color>` is always supported, to use `<font face>` and `<font size>` you need to enable the {@link module:font/fontconfig~FontFamilyConfig#supportAllValues `config.fontFamily.supportAllValues`} and {@link module:font/fontconfig~FontSizeConfig#supportAllValues `config.fontSize.supportAllValues`} options respectively.

Text formatted with `<font>` is accepted by the plugin, but the editor always returns the markup in a modern format, so the transformation is one way.

## Contribute

The source code of the feature is available on GitHub at [https://github.com/ckeditor/ckeditor5/tree/master/packages/ckeditor5-font](https://github.com/ckeditor/ckeditor5/tree/master/packages/ckeditor5-font).<|MERGE_RESOLUTION|>--- conflicted
+++ resolved
@@ -55,11 +55,7 @@
 		fontFamily: {
 			// Configuration.
 		}
-<<<<<<< HEAD
-		fontCOlor: {
-=======
 		fontColor: {
->>>>>>> bf148979
 			// Configuration.
 		}
 		// ...
