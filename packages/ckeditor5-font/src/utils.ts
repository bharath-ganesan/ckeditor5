--- conflicted
+++ resolved
@@ -109,30 +109,25 @@
  * @param config.documentColorsCount The number of document colors inside the dropdown.
  * @returns The new color table view.
  */
-export function addColorTableToDropdown(
-<<<<<<< HEAD
-	{ dropdownView, colors, columns, removeButtonLabel, documentColorsLabel, documentColorsCount, colorPickerOutputFormat }: {
-=======
-	{ dropdownView, colors, columns, removeButtonLabel, documentColorsLabel, documentColorsCount, isColorPickerDisabled }: {
->>>>>>> 61b471ae
-		dropdownView: ColorTableDropdownView;
-		colors: Array<ColorDefinition>;
-		columns: number;
-		removeButtonLabel: string;
-		documentColorsLabel?: string;
-		documentColorsCount?: number;
-<<<<<<< HEAD
-		colorPickerOutputFormat?: ColorPickerOutputFormat;
-	}
-): ColorTableView {
-	const locale = dropdownView.locale!;
-	const colorTableView = new ColorTableView( locale,
-		{ colors, columns, removeButtonLabel, documentColorsLabel, documentColorsCount, colorPickerOutputFormat }
-	);
-=======
-		isColorPickerDisabled?: boolean;
-	}
-): ColorTableView {
+export function addColorTableToDropdown( {
+	dropdownView,
+	colors,
+	columns,
+	removeButtonLabel,
+	documentColorsLabel,
+	documentColorsCount,
+	isColorPickerDisabled,
+	colorPickerOutputFormat
+}: {
+	dropdownView: ColorTableDropdownView;
+	colors: Array<ColorDefinition>;
+	columns: number;
+	removeButtonLabel: string;
+	documentColorsLabel?: string;
+	documentColorsCount?: number;
+	isColorPickerDisabled?: boolean;
+	colorPickerOutputFormat?: ColorPickerOutputFormat;
+} ): ColorTableView {
 	const locale = dropdownView.locale!;
 	const colorTableView = new ColorTableView( locale, {
 		colors,
@@ -140,9 +135,9 @@
 		removeButtonLabel,
 		documentColorsLabel,
 		documentColorsCount,
-		isColorPickerDisabled
+		isColorPickerDisabled,
+		colorPickerOutputFormat
 	} );
->>>>>>> 61b471ae
 
 	dropdownView.colorTableView = colorTableView;
 	dropdownView.panelView.children.add( colorTableView );
