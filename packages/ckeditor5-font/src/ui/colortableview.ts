--- conflicted
+++ resolved
@@ -112,7 +112,7 @@
 	 * @param colorPickerLabel The label of the button responsible for color picker appearing.
 	 * @param documentColorsLabel The label for the section with the document colors.
 	 * @param documentColorsCount The number of colors in the document colors section inside the color dropdown.
-	 * @param colorPickerConfig The object with format of color which color picker should understand.
+	 * @param colorPickerConfig The configuration of color picker feature.
 	 */
 	constructor(
 		locale: Locale,
@@ -250,14 +250,9 @@
 			return;
 		}
 
-<<<<<<< HEAD
 		this.set( '_isColorPickerPageVisible', true );
 		this.colorPickerPageView.focus();
 		this.set( '_isColorGridsPageVisible', false );
-=======
-		this.focusTracker.add( this.colorPickerView!.hexInputRow.element! );
-		this._focusables.add( this.colorPickerView!.hexInputRow );
->>>>>>> c4ecac33
 	}
 
 	/**
@@ -605,7 +600,7 @@
 	}
 
 	/**
-	 * Adds color picker elements to focus tracker.
+	 * Adds color table elements to focus tracker.
 	 */
 	private _addColorTablesElementsToFocusTracker(): void {
 		this.focusTracker.add( this.removeColorButtonView.element! );
@@ -826,8 +821,8 @@
 	 * @param locale The localization services instance.
 	 * @param focusTracker Tracks information about the DOM focus in the list.
 	 * @param focusables A collection of views that can be focused in the view..
-	 * @param keystrokes An instance of the {@link module:utils/keystrokehandler~KeystrokeHandler}..
-	 * @param colorPickerConfig The object with format of color which color picker should understand.
+	 * @param keystrokes An instance of the {@link module:utils/keystrokehandler~KeystrokeHandler}.
+	 * @param colorPickerConfig The configuration of color picker feature.
 	 */
 	constructor(
 		locale: Locale,
@@ -933,8 +928,8 @@
 			this._focusables.add( slider );
 		}
 
-		this.focusTracker.add( this.colorPickerView!.input.element! );
-		this._focusables.add( this.colorPickerView!.input );
+		this.focusTracker.add( this.colorPickerView!.hexInputRow.children.get( 1 )!.element! );
+		this._focusables.add( this.colorPickerView!.hexInputRow.children.get( 1 )! );
 
 		this.focusTracker.add( this.saveButtonView.element! );
 		this._focusables.add( this.saveButtonView );
