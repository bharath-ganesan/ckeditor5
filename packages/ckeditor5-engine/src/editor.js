--- conflicted
+++ resolved
@@ -17,14 +17,9 @@
 	'editorconfig',
 	'plugincollection',
 	'creator',
-<<<<<<< HEAD
 	'ckeditorerror',
 	'utils'
-], function( Model, EditorConfig, PluginCollection, Creator, CKEditorError, utils ) {
-=======
-	'ckeditorerror'
-], ( Model, EditorConfig, PluginCollection, Creator, CKEditorError ) => {
->>>>>>> 932c21b0
+], ( Model, EditorConfig, PluginCollection, Creator, CKEditorError, utils ) => {
 	class Editor extends Model {
 		/**
 		 * Creates a new instance of the Editor class.
@@ -125,24 +120,15 @@
 			function findCreators() {
 				for ( let plugin of that.plugins ) {
 					if ( plugin instanceof Creator ) {
-<<<<<<< HEAD
-						that._creators.set( name, plugin );
-=======
-						that._creators[ plugin.name ] = plugin;
->>>>>>> 932c21b0
+						that._creators.set( plugin.name, plugin );
 					}
 				}
 			}
 
 			function fireCreator() {
 				// Take the name of the creator to use (config or any of the registered ones).
-<<<<<<< HEAD
-				var creatorName = config.creator && ( 'creator-' + config.creator );
-				var creator;
-=======
-				const creatorName = config.creator ? ( 'creator-' + config.creator ) : Object.keys( that._creators )[ 0 ];
+				const creatorName = config.creator && ( 'creator-' + config.creator );
 				let creator;
->>>>>>> 932c21b0
 
 				if ( creatorName ) {
 					// Take the registered class for the given creator name.
