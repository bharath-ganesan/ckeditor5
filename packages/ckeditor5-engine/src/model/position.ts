/**
 * @license Copyright (c) 2003-2024, CKSource Holding sp. z o.o. All rights reserved.
 * For licensing, see LICENSE.md or https://ckeditor.com/legal/ckeditor-oss-license
 */

/**
 * @module engine/model/position
 */

import TypeCheckable from './typecheckable.js';
import TreeWalker, { type TreeWalkerOptions, type TreeWalkerValue } from './treewalker.js';

import type Document from './document.js';
import type DocumentFragment from './documentfragment.js';
import type Element from './element.js';
import type InsertOperation from './operation/insertoperation.js';
import type Item from './item.js';
import type MergeOperation from './operation/mergeoperation.js';
import type MoveOperation from './operation/moveoperation.js';
import type Node from './node.js';
import type Operation from './operation/operation.js';
import type SplitOperation from './operation/splitoperation.js';
import type Text from './text.js';

import { CKEditorError, compareArrays } from '@ckeditor/ckeditor5-utils';

/**
 * Represents a position in the model tree.
 *
 * A position is represented by its {@link module:engine/model/position~Position#root} and
 * a {@link module:engine/model/position~Position#path} in that root.
 *
 * You can create position instances via its constructor or the `createPosition*()` factory methods of
 * {@link module:engine/model/model~Model} and {@link module:engine/model/writer~Writer}.
 *
 * **Note:** Position is based on offsets, not indexes. This means that a position between two text nodes
 * `foo` and `bar` has offset `3`, not `1`. See {@link module:engine/model/position~Position#path} for more information.
 *
 * Since a position in the model is represented by a {@link module:engine/model/position~Position#root position root} and
 * {@link module:engine/model/position~Position#path position path} it is possible to create positions placed in non-existing places.
 * This requirement is important for operational transformation algorithms.
 *
 * Also, {@link module:engine/model/operation/operation~Operation operations}
 * kept in the {@link module:engine/model/document~Document#history document history}
 * are storing positions (and ranges) which were correct when those operations were applied, but may not be correct
 * after the document has changed.
 *
 * When changes are applied to the model, it may also happen that {@link module:engine/model/position~Position#parent position parent}
 * will change even if position path has not changed. Keep in mind, that if a position leads to non-existing element,
 * {@link module:engine/model/position~Position#parent} and some other properties and methods will throw errors.
 *
 * In most cases, position with wrong path is caused by an error in code, but it is sometimes needed, as described above.
 */
export default class Position extends TypeCheckable {
	/**
	 * Root of the position path.
	 */
	public readonly root: Element | DocumentFragment;

	/**
	 * Position of the node in the tree. **Path contains offsets, not indexes.**
	 *
	 * Position can be placed before, after or in a {@link module:engine/model/node~Node node} if that node has
	 * {@link module:engine/model/node~Node#offsetSize} greater than `1`. Items in position path are
	 * {@link module:engine/model/node~Node#startOffset starting offsets} of position ancestors, starting from direct root children,
	 * down to the position offset in it's parent.
	 *
	 * ```
	 * ROOT
	 *  |- P            before: [ 0 ]         after: [ 1 ]
	 *  |- UL           before: [ 1 ]         after: [ 2 ]
	 *     |- LI        before: [ 1, 0 ]      after: [ 1, 1 ]
	 *     |  |- foo    before: [ 1, 0, 0 ]   after: [ 1, 0, 3 ]
	 *     |- LI        before: [ 1, 1 ]      after: [ 1, 2 ]
	 *        |- bar    before: [ 1, 1, 0 ]   after: [ 1, 1, 3 ]
	 * ```
	 *
	 * `foo` and `bar` are representing {@link module:engine/model/text~Text text nodes}. Since text nodes has offset size
	 * greater than `1` you can place position offset between their start and end:
	 *
	 * ```
	 * ROOT
	 *  |- P
	 *  |- UL
	 *     |- LI
	 *     |  |- f^o|o  ^ has path: [ 1, 0, 1 ]   | has path: [ 1, 0, 2 ]
	 *     |- LI
	 *        |- b^a|r  ^ has path: [ 1, 1, 1 ]   | has path: [ 1, 1, 2 ]
	 * ```
	 */
	public readonly path: ReadonlyArray<number>;

	/**
	 * Position stickiness. See {@link module:engine/model/position~PositionStickiness}.
	 */
	public stickiness: PositionStickiness;

	/**
	 * Creates a position.
	 *
	 * @param root Root of the position.
	 * @param path Position path. See {@link module:engine/model/position~Position#path}.
	 * @param stickiness Position stickiness. See {@link module:engine/model/position~PositionStickiness}.
	 */
	constructor(
		root: Element | DocumentFragment,
		path: ReadonlyArray<number>,
		stickiness: PositionStickiness = 'toNone'
	) {
		super();

		if ( !root.is( 'element' ) && !root.is( 'documentFragment' ) ) {
			/**
			 * Position root is invalid.
			 *
			 * Positions can only be anchored in elements or document fragments.
			 *
			 * @error model-position-root-invalid
			 */
			throw new CKEditorError(
				'model-position-root-invalid',
				root
			);
		}

		if ( !( path instanceof Array ) || path.length === 0 ) {
			/**
			 * Position path must be an array with at least one item.
			 *
			 * @error model-position-path-incorrect-format
			 * @param path
			 */
			throw new CKEditorError(
				'model-position-path-incorrect-format',
				root,
				{ path }
			);
		}

		// Normalize the root and path when element (not root) is passed.
		if ( root.is( 'rootElement' ) ) {
			path = path.slice();
		} else {
			path = [ ...root.getPath(), ...path ];
			root = root.root as any;
		}

		this.root = root;
		this.path = path;
		this.stickiness = stickiness;
	}

	/**
	 * Offset at which this position is located in its {@link module:engine/model/position~Position#parent parent}. It is equal
	 * to the last item in position {@link module:engine/model/position~Position#path path}.
	 *
	 * @type {Number}
	 */
	public get offset(): number {
		return this.path[ this.path.length - 1 ];
	}

	public set offset( newOffset: number ) {
		( this.path as Array<number> )[ this.path.length - 1 ] = newOffset;
	}

	/**
	 * Parent element of this position.
	 *
	 * Keep in mind that `parent` value is calculated when the property is accessed.
	 * If {@link module:engine/model/position~Position#path position path}
	 * leads to a non-existing element, `parent` property will throw error.
	 *
	 * Also it is a good idea to cache `parent` property if it is used frequently in an algorithm (i.e. in a long loop).
	 */
	public get parent(): Element | DocumentFragment {
		let parent: any = this.root;

		for ( let i = 0; i < this.path.length - 1; i++ ) {
			parent = parent.getChildAtOffset( this.path[ i ] );

			if ( !parent ) {
				/**
				 * The position's path is incorrect. This means that a position does not point to
				 * a correct place in the tree and hence, some of its methods and getters cannot work correctly.
				 *
				 * **Note**: Unlike DOM and view positions, in the model, the
				 * {@link module:engine/model/position~Position#parent position's parent} is always an element or a document fragment.
				 * The last offset in the {@link module:engine/model/position~Position#path position's path} is the point in this element
				 * where this position points.
				 *
				 * Read more about model positions and offsets in
				 * the {@glink framework/architecture/editing-engine#indexes-and-offsets Editing engine architecture} guide.
				 *
				 * @error model-position-path-incorrect
				 * @param position The incorrect position.
				 */
				throw new CKEditorError( 'model-position-path-incorrect', this, { position: this } );
			}
		}

		if ( parent.is( '$text' ) ) {
			throw new CKEditorError( 'model-position-path-incorrect', this, { position: this } );
		}

		return parent;
	}

	/**
	 * Position {@link module:engine/model/position~Position#offset offset} converted to an index in position's parent node. It is
	 * equal to the {@link module:engine/model/node~Node#index index} of a node after this position. If position is placed
	 * in text node, position index is equal to the index of that text node.
	 */
	public get index(): number {
		return this.parent.offsetToIndex( this.offset );
	}

	/**
	 * Returns {@link module:engine/model/text~Text text node} instance in which this position is placed or `null` if this
	 * position is not in a text node.
	 */
	public get textNode(): Text | null {
		return getTextNodeAtPosition( this, this.parent );
	}

	/**
	 * Node directly after this position. Returns `null` if this position is at the end of its parent, or if it is in a text node.
	 */
	public get nodeAfter(): Node | null {
		// Cache the parent and reuse for performance reasons. See #6579 and #6582.
		const parent = this.parent;

		return getNodeAfterPosition( this, parent, getTextNodeAtPosition( this, parent ) );
	}

	/**
	 * Node directly before this position. Returns `null` if this position is at the start of its parent, or if it is in a text node.
	 */
	public get nodeBefore(): Node | null {
		// Cache the parent and reuse for performance reasons. See #6579 and #6582.
		const parent = this.parent;

		return getNodeBeforePosition( this, parent, getTextNodeAtPosition( this, parent ) );
	}

	/**
	 * Is `true` if position is at the beginning of its {@link module:engine/model/position~Position#parent parent}, `false` otherwise.
	 */
	public get isAtStart(): boolean {
		return this.offset === 0;
	}

	/**
	 * Is `true` if position is at the end of its {@link module:engine/model/position~Position#parent parent}, `false` otherwise.
	 */
	public get isAtEnd(): boolean {
		return this.offset == this.parent.maxOffset;
	}

	/**
	 * Checks whether the position is valid in current model tree, that is whether it points to an existing place in the model.
	 */
	public isValid(): boolean {
		if ( this.offset < 0 ) {
			return false;
		}

		let parent: any = this.root;

		for ( let i = 0; i < this.path.length - 1; i++ ) {
			parent = parent.getChildAtOffset( this.path[ i ] );

			if ( !parent ) {
				return false;
			}
		}

<<<<<<< HEAD
		return parent.maxOffset >= this.offset;
=======
		return this.offset <= parent.maxOffset;
>>>>>>> 53ef6120
	}

	/**
	 * Checks whether this position is before or after given position.
	 *
	 * This method is safe to use it on non-existing positions (for example during operational transformation).
	 */
	public compareWith( otherPosition: Position ): PositionRelation {
		if ( this.root != otherPosition.root ) {
			return 'different';
		}

		const result = compareArrays( this.path, otherPosition.path );

		switch ( result ) {
			case 'same':
				return 'same';

			case 'prefix':
				return 'before';

			case 'extension':
				return 'after';

			default:
				return this.path[ result ] < otherPosition.path[ result ] ? 'before' : 'after';
		}
	}

	/**
	 * Gets the farthest position which matches the callback using
	 * {@link module:engine/model/treewalker~TreeWalker TreeWalker}.
	 *
	 * For example:
	 *
	 * ```ts
	 * getLastMatchingPosition( value => value.type == 'text' );
	 * // <paragraph>[]foo</paragraph> -> <paragraph>foo[]</paragraph>
	 *
	 * getLastMatchingPosition( value => value.type == 'text', { direction: 'backward' } );
	 * // <paragraph>foo[]</paragraph> -> <paragraph>[]foo</paragraph>
	 *
	 * getLastMatchingPosition( value => false );
	 * // Do not move the position.
	 * ```
	 *
	 * @param skip Callback function. Gets {@link module:engine/model/treewalker~TreeWalkerValue} and should
	 * return `true` if the value should be skipped or `false` if not.
	 * @param options Object with configuration options. See {@link module:engine/model/treewalker~TreeWalker}.
	 *
	 * @returns The position after the last item which matches the `skip` callback test.
	 */
	public getLastMatchingPosition(
		skip: ( value: TreeWalkerValue ) => boolean,
		options: TreeWalkerOptions = {}
	): Position {
		options.startPosition = this;

		const treeWalker = new TreeWalker( options );
		treeWalker.skip( skip );

		return treeWalker.position;
	}

	/**
	 * Returns a path to this position's parent. Parent path is equal to position {@link module:engine/model/position~Position#path path}
	 * but without the last item.
	 *
	 * This method is safe to use it on non-existing positions (for example during operational transformation).
	 *
	 * @returns Path to the parent.
	 */
	public getParentPath(): Array<number> {
		return this.path.slice( 0, -1 );
	}

	/**
	 * Returns ancestors array of this position, that is this position's parent and its ancestors.
	 *
	 * @returns Array with ancestors.
	 */
	public getAncestors(): Array<Element | DocumentFragment> {
		const parent = this.parent;

		if ( parent.is( 'documentFragment' ) ) {
			return [ parent ];
		} else {
			return parent.getAncestors( { includeSelf: true } ) as any;
		}
	}

	/**
	 * Returns the parent element of the given name. Returns null if the position is not inside the desired parent.
	 *
	 * @param parentName The name of the parent element to find.
	 */
	public findAncestor( parentName: string ): Element | null {
		const parent = this.parent;

		if ( parent.is( 'element' ) ) {
			return parent.findAncestor( parentName, { includeSelf: true } );
		}

		return null;
	}

	/**
	 * Returns the slice of two position {@link #path paths} which is identical. The {@link #root roots}
	 * of these two paths must be identical.
	 *
	 * This method is safe to use it on non-existing positions (for example during operational transformation).
	 *
	 * @param position The second position.
	 * @returns The common path.
	 */
	public getCommonPath( position: Position ): Array<number> {
		if ( this.root != position.root ) {
			return [];
		}

		// We find on which tree-level start and end have the lowest common ancestor
		const cmp = compareArrays( this.path, position.path );
		// If comparison returned string it means that arrays are same.
		const diffAt = ( typeof cmp == 'string' ) ? Math.min( this.path.length, position.path.length ) : cmp;

		return this.path.slice( 0, diffAt );
	}

	/**
	 * Returns an {@link module:engine/model/element~Element} or {@link module:engine/model/documentfragment~DocumentFragment}
	 * which is a common ancestor of both positions. The {@link #root roots} of these two positions must be identical.
	 *
	 * @param position The second position.
	 */
	public getCommonAncestor( position: Position ): Element | DocumentFragment | null {
		const ancestorsA = this.getAncestors();
		const ancestorsB = position.getAncestors();

		let i = 0;

		while ( ancestorsA[ i ] == ancestorsB[ i ] && ancestorsA[ i ] ) {
			i++;
		}

		return i === 0 ? null : ancestorsA[ i - 1 ];
	}

	/**
	 * Returns a new instance of `Position`, that has same {@link #parent parent} but it's offset
	 * is shifted by `shift` value (can be a negative value).
	 *
	 * This method is safe to use it on non-existing positions (for example during operational transformation).
	 *
	 * @param shift Offset shift. Can be a negative value.
	 * @returns Shifted position.
	 */
	public getShiftedBy( shift: number ): Position {
		const shifted = this.clone();

		const offset = shifted.offset + shift;
		shifted.offset = offset < 0 ? 0 : offset;

		return shifted;
	}

	/**
	 * Checks whether this position is after given position.
	 *
	 * This method is safe to use it on non-existing positions (for example during operational transformation).
	 *
	 * @see module:engine/model/position~Position#isBefore
	 * @param  otherPosition Position to compare with.
	 * @returns True if this position is after given position.
	 */
	public isAfter( otherPosition: Position ): boolean {
		return this.compareWith( otherPosition ) == 'after';
	}

	/**
	 * Checks whether this position is before given position.
	 *
	 * **Note:** watch out when using negation of the value returned by this method, because the negation will also
	 * be `true` if positions are in different roots and you might not expect this. You should probably use
	 * `a.isAfter( b ) || a.isEqual( b )` or `!a.isBefore( p ) && a.root == b.root` in most scenarios. If your
	 * condition uses multiple `isAfter` and `isBefore` checks, build them so they do not use negated values, i.e.:
	 *
	 * ```ts
	 * if ( a.isBefore( b ) && c.isAfter( d ) ) {
	 * 	// do A.
	 * } else {
	 * 	// do B.
	 * }
	 * ```
	 *
	 * or, if you have only one if-branch:
	 *
	 * ```ts
	 * if ( !( a.isBefore( b ) && c.isAfter( d ) ) {
	 * 	// do B.
	 * }
	 * ```
	 *
	 * rather than:
	 *
	 * ```ts
	 * if ( !a.isBefore( b ) || && !c.isAfter( d ) ) {
	 * 	// do B.
	 * } else {
	 * 	// do A.
	 * }
	 * ```
	 *
	 * This method is safe to use it on non-existing positions (for example during operational transformation).
	 *
	 * @param otherPosition Position to compare with.
	 * @returns True if this position is before given position.
	 */
	public isBefore( otherPosition: Position ): boolean {
		return this.compareWith( otherPosition ) == 'before';
	}

	/**
	 * Checks whether this position is equal to given position.
	 *
	 * This method is safe to use it on non-existing positions (for example during operational transformation).
	 *
	 * @param otherPosition Position to compare with.
	 * @returns True if positions are same.
	 */
	public isEqual( otherPosition: Position ): boolean {
		return this.compareWith( otherPosition ) == 'same';
	}

	/**
	 * Checks whether this position is touching given position. Positions touch when there are no text nodes
	 * or empty nodes in a range between them. Technically, those positions are not equal but in many cases
	 * they are very similar or even indistinguishable.
	 *
	 * @param otherPosition Position to compare with.
	 * @returns True if positions touch.
	 */
	public isTouching( otherPosition: Position ): boolean {
		if ( this.root !== otherPosition.root ) {
			return false;
		}

		const commonLevel = Math.min( this.path.length, otherPosition.path.length );

		for ( let level = 0; level < commonLevel; level++ ) {
			const diff = this.path[ level ] - otherPosition.path[ level ];

			// Positions are spread by a node, so they are not touching.
			if ( diff < -1 || diff > 1 ) {
				return false;
			} else if ( diff === 1 ) {
				// `otherPosition` is on the left.
				// `this` is on the right.
				return checkTouchingBranch( otherPosition, this, level );
			} else if ( diff === -1 ) {
				// `this` is on the left.
				// `otherPosition` is on the right.
				return checkTouchingBranch( this, otherPosition, level );
			}
			// `diff === 0`.
			// Positions are inside the same element on this level, compare deeper.
		}

		// If we ended up here, it means that positions paths have the same beginning.
		// If the paths have the same length, then it means that they are identical, so the positions are same.
		if ( this.path.length === otherPosition.path.length ) {
			return true;
		}
		// If positions have different length of paths, then the common part is the same.
		// In this case, the "shorter" position is on the left, the "longer" position is on the right.
		//
		// If the positions are touching, the "longer" position must have only zeroes. For example:
		// [ 1, 2 ] vs [ 1, 2, 0 ]
		// [ 1, 2 ] vs [ 1, 2, 0, 0, 0 ]
		else if ( this.path.length > otherPosition.path.length ) {
			return checkOnlyZeroes( this.path, commonLevel );
		} else {
			return checkOnlyZeroes( otherPosition.path, commonLevel );
		}
	}

	/**
	 * Checks if two positions are in the same parent.
	 *
	 * This method is safe to use it on non-existing positions (for example during operational transformation).
	 *
	 * @param position Position to compare with.
	 * @returns `true` if positions have the same parent, `false` otherwise.
	 */
	public hasSameParentAs( position: Position ): boolean {
		if ( this.root !== position.root ) {
			return false;
		}

		const thisParentPath = this.getParentPath();
		const posParentPath = position.getParentPath();

		return compareArrays( thisParentPath, posParentPath ) == 'same';
	}

	/**
	 * Returns a copy of this position that is transformed by given `operation`.
	 *
	 * The new position's parameters are updated accordingly to the effect of the `operation`.
	 *
	 * For example, if `n` nodes are inserted before the position, the returned position {@link ~Position#offset} will be
	 * increased by `n`. If the position was in a merged element, it will be accordingly moved to the new element, etc.
	 *
	 * This method is safe to use it on non-existing positions (for example during operational transformation).
	 *
	 * @param operation Operation to transform by.
	 * @returns Transformed position.
	 */
	public getTransformedByOperation( operation: Operation ): Position {
		let result;

		switch ( operation.type ) {
			case 'insert':
				result = this._getTransformedByInsertOperation( operation as InsertOperation );
				break;
			case 'move':
			case 'remove':
			case 'reinsert':
				result = this._getTransformedByMoveOperation( operation as MoveOperation );
				break;
			case 'split':
				result = this._getTransformedBySplitOperation( operation as SplitOperation );
				break;
			case 'merge':
				result = this._getTransformedByMergeOperation( operation as MergeOperation );
				break;
			default:
				result = Position._createAt( this );
				break;
		}

		return result;
	}

	/**
	 * Returns a copy of this position transformed by an insert operation.
	 *
	 * @internal
	 */
	public _getTransformedByInsertOperation( operation: InsertOperation ): Position {
		return this._getTransformedByInsertion( operation.position, operation.howMany );
	}

	/**
	 * Returns a copy of this position transformed by a move operation.
	 *
	 * @internal
	 */
	public _getTransformedByMoveOperation( operation: MoveOperation ): Position {
		return this._getTransformedByMove( operation.sourcePosition, operation.targetPosition, operation.howMany );
	}

	/**
	 * Returns a copy of this position transformed by a split operation.
	 *
	 * @internal
	 */
	public _getTransformedBySplitOperation( operation: SplitOperation ): Position {
		const movedRange = operation.movedRange;

		const isContained = movedRange.containsPosition( this ) ||
			( movedRange.start.isEqual( this ) && this.stickiness == 'toNext' );

		if ( isContained ) {
			return this._getCombined( operation.splitPosition, operation.moveTargetPosition );
		} else {
			if ( operation.graveyardPosition ) {
				return this._getTransformedByMove( operation.graveyardPosition, operation.insertionPosition, 1 );
			} else {
				return this._getTransformedByInsertion( operation.insertionPosition, 1 );
			}
		}
	}

	/**
	 * Returns a copy of this position transformed by merge operation.
	 *
	 * @internal
	 */
	public _getTransformedByMergeOperation( operation: MergeOperation ): Position {
		const movedRange = operation.movedRange;
		const isContained = movedRange.containsPosition( this ) || movedRange.start.isEqual( this );

		let pos;

		if ( isContained ) {
			pos = this._getCombined( operation.sourcePosition, operation.targetPosition );

			if ( operation.sourcePosition.isBefore( operation.targetPosition ) ) {
				// Above happens during OT when the merged element is moved before the merged-to element.
				pos = pos._getTransformedByDeletion( operation.deletionPosition, 1 )!;
			}
		} else if ( this.isEqual( operation.deletionPosition ) ) {
			pos = Position._createAt( operation.deletionPosition );
		} else {
			pos = this._getTransformedByMove( operation.deletionPosition, operation.graveyardPosition, 1 );
		}

		return pos;
	}

	/**
	 * Returns a copy of this position that is updated by removing `howMany` nodes starting from `deletePosition`.
	 * It may happen that this position is in a removed node. If that is the case, `null` is returned instead.
	 *
	 * @internal
	 * @param deletePosition Position before the first removed node.
	 * @param howMany How many nodes are removed.
	 * @returns Transformed position or `null`.
	 */
	public _getTransformedByDeletion( deletePosition: Position, howMany: number ): Position | null {
		const transformed = Position._createAt( this );

		// This position can't be affected if deletion was in a different root.
		if ( this.root != deletePosition.root ) {
			return transformed;
		}

		if ( compareArrays( deletePosition.getParentPath(), this.getParentPath() ) == 'same' ) {
			// If nodes are removed from the node that is pointed by this position...
			if ( deletePosition.offset < this.offset ) {
				// And are removed from before an offset of that position...
				if ( deletePosition.offset + howMany > this.offset ) {
					// Position is in removed range, it's no longer in the tree.
					return null;
				} else {
					// Decrement the offset accordingly.
					transformed.offset -= howMany;
				}
			}
		} else if ( compareArrays( deletePosition.getParentPath(), this.getParentPath() ) == 'prefix' ) {
			// If nodes are removed from a node that is on a path to this position...
			const i = deletePosition.path.length - 1;

			if ( deletePosition.offset <= this.path[ i ] ) {
				// And are removed from before next node of that path...
				if ( deletePosition.offset + howMany > this.path[ i ] ) {
					// If the next node of that path is removed return null
					// because the node containing this position got removed.
					return null;
				} else {
					// Otherwise, decrement index on that path.
					( transformed.path as Array<number> )[ i ] -= howMany;
				}
			}
		}

		return transformed;
	}

	/**
	 * Returns a copy of this position that is updated by inserting `howMany` nodes at `insertPosition`.
	 *
	 * @internal
	 * @param insertPosition Position where nodes are inserted.
	 * @param howMany How many nodes are inserted.
	 * @returns Transformed position.
	 */
	public _getTransformedByInsertion( insertPosition: Position, howMany: number ): Position {
		const transformed = Position._createAt( this );

		// This position can't be affected if insertion was in a different root.
		if ( this.root != insertPosition.root ) {
			return transformed;
		}

		if ( compareArrays( insertPosition.getParentPath(), this.getParentPath() ) == 'same' ) {
			// If nodes are inserted in the node that is pointed by this position...
			if ( insertPosition.offset < this.offset || ( insertPosition.offset == this.offset && this.stickiness != 'toPrevious' ) ) {
				// And are inserted before an offset of that position...
				// "Push" this positions offset.
				transformed.offset += howMany;
			}
		} else if ( compareArrays( insertPosition.getParentPath(), this.getParentPath() ) == 'prefix' ) {
			// If nodes are inserted in a node that is on a path to this position...
			const i = insertPosition.path.length - 1;

			if ( insertPosition.offset <= this.path[ i ] ) {
				// And are inserted before next node of that path...
				// "Push" the index on that path.
				( transformed.path as Array<number> )[ i ] += howMany;
			}
		}

		return transformed;
	}

	/**
	 * Returns a copy of this position that is updated by moving `howMany` nodes from `sourcePosition` to `targetPosition`.
	 *
	 * @internal
	 * @param sourcePosition Position before the first element to move.
	 * @param targetPosition Position where moved elements will be inserted.
	 * @param howMany How many consecutive nodes to move, starting from `sourcePosition`.
	 * @returns Transformed position.
	 */
	public _getTransformedByMove( sourcePosition: Position, targetPosition: Position, howMany: number ): Position {
		// Update target position, as it could be affected by nodes removal.
		targetPosition = targetPosition._getTransformedByDeletion( sourcePosition, howMany )!;

		if ( sourcePosition.isEqual( targetPosition ) ) {
			// If `targetPosition` is equal to `sourcePosition` this isn't really any move. Just return position as it is.
			return Position._createAt( this );
		}

		// Moving a range removes nodes from their original position. We acknowledge this by proper transformation.
		const transformed = this._getTransformedByDeletion( sourcePosition, howMany );

		const isMoved = transformed === null ||
			( sourcePosition.isEqual( this ) && this.stickiness == 'toNext' ) ||
			( sourcePosition.getShiftedBy( howMany ).isEqual( this ) && this.stickiness == 'toPrevious' );

		if ( isMoved ) {
			// This position is inside moved range (or sticks to it).
			// In this case, we calculate a combination of this position, move source position and target position.
			return this._getCombined( sourcePosition, targetPosition );
		} else {
			// This position is not inside a removed range.
			//
			// In next step, we simply reflect inserting `howMany` nodes, which might further affect the position.
			return transformed._getTransformedByInsertion( targetPosition, howMany );
		}
	}

	/**
	 * Returns a new position that is a combination of this position and given positions.
	 *
	 * The combined position is a copy of this position transformed by moving a range starting at `source` position
	 * to the `target` position. It is expected that this position is inside the moved range.
	 *
	 * Example:
	 *
	 * ```ts
	 * let original = model.createPositionFromPath( root, [ 2, 3, 1 ] );
	 * let source = model.createPositionFromPath( root, [ 2, 2 ] );
	 * let target = model.createPositionFromPath( otherRoot, [ 1, 1, 3 ] );
	 * original._getCombined( source, target ); // path is [ 1, 1, 4, 1 ], root is `otherRoot`
	 * ```
	 *
	 * Explanation:
	 *
	 * We have a position `[ 2, 3, 1 ]` and move some nodes from `[ 2, 2 ]` to `[ 1, 1, 3 ]`. The original position
	 * was inside moved nodes and now should point to the new place. The moved nodes will be after
	 * positions `[ 1, 1, 3 ]`, `[ 1, 1, 4 ]`, `[ 1, 1, 5 ]`. Since our position was in the second moved node,
	 * the transformed position will be in a sub-tree of a node at `[ 1, 1, 4 ]`. Looking at original path, we
	 * took care of `[ 2, 3 ]` part of it. Now we have to add the rest of the original path to the transformed path.
	 * Finally, the transformed position will point to `[ 1, 1, 4, 1 ]`.
	 *
	 * @internal
	 * @param source Beginning of the moved range.
	 * @param target Position where the range is moved.
	 * @returns Combined position.
	 */
	public _getCombined( source: Position, target: Position ): Position {
		const i = source.path.length - 1;

		// The first part of a path to combined position is a path to the place where nodes were moved.
		const combined = Position._createAt( target );
		combined.stickiness = this.stickiness;

		// Then we have to update the rest of the path.

		// Fix the offset because this position might be after `from` position and we have to reflect that.
		combined.offset = combined.offset + this.path[ i ] - source.offset;

		// Then, add the rest of the path.
		// If this position is at the same level as `from` position nothing will get added.
		( combined as any ).path = [ ...combined.path, ...this.path.slice( i + 1 ) ];

		return combined;
	}

	/**
	 * @inheritDoc
	 */
	public toJSON(): unknown {
		return {
			root: this.root.toJSON(),
			path: Array.from( this.path ),
			stickiness: this.stickiness
		};
	}

	/**
	 * Returns a new position that is equal to current position.
	 */
	public clone(): this {
		return new ( this.constructor as any )( this.root, this.path, this.stickiness );
	}

	/**
	 * Creates position at the given location. The location can be specified as:
	 *
	 * * a {@link module:engine/model/position~Position position},
	 * * parent element and offset (offset defaults to `0`),
	 * * parent element and `'end'` (sets position at the end of that element),
	 * * {@link module:engine/model/item~Item model item} and `'before'` or `'after'` (sets position before or after given model item).
	 *
	 * This method is a shortcut to other factory methods such as:
	 *
	 * * {@link module:engine/model/position~Position._createBefore},
	 * * {@link module:engine/model/position~Position._createAfter}.
	 *
	 * @internal
	 * @param offset Offset or one of the flags. Used only when the first parameter is a {@link module:engine/model/item~Item model item}.
	 * @param stickiness Position stickiness. Used only when the first parameter is a {@link module:engine/model/item~Item model item}.
	 */
	public static _createAt(
		itemOrPosition: Item | Position | DocumentFragment,
		offset?: PositionOffset,
		stickiness: PositionStickiness = 'toNone'
	): Position {
		if ( itemOrPosition instanceof Position ) {
			return new Position( itemOrPosition.root, itemOrPosition.path, itemOrPosition.stickiness );
		} else {
			const node = itemOrPosition;

			if ( offset == 'end' ) {
				offset = ( node as any ).maxOffset;
			} else if ( offset == 'before' ) {
				return this._createBefore( node, stickiness );
			} else if ( offset == 'after' ) {
				return this._createAfter( node, stickiness );
			} else if ( offset !== 0 && !offset ) {
				/**
				 * {@link module:engine/model/model~Model#createPositionAt `Model#createPositionAt()`}
				 * requires the offset to be specified when the first parameter is a model item.
				 *
				 * @error model-createpositionat-offset-required
				 */
				throw new CKEditorError( 'model-createpositionat-offset-required', [ this, itemOrPosition ] );
			}

			if ( !node.is( 'element' ) && !node.is( 'documentFragment' ) ) {
				/**
				 * Position parent have to be a model element or model document fragment.
				 *
				 * @error model-position-parent-incorrect
				 */
				throw new CKEditorError(
					'model-position-parent-incorrect',
					[ this, itemOrPosition ]
				);
			}

			const path = node.getPath();

			path.push( offset as any );

			return new this( node.root as any, path, stickiness );
		}
	}

	/**
	 * Creates a new position, after given {@link module:engine/model/item~Item model item}.
	 *
	 * @internal
	 * @param item Item after which the position should be placed.
	 * @param stickiness Position stickiness.
	 */
	public static _createAfter( item: Item | DocumentFragment, stickiness?: PositionStickiness ): Position {
		if ( !item.parent ) {
			/**
			 * You can not make a position after a root element.
			 *
			 * @error model-position-after-root
			 * @param root
			 */
			throw new CKEditorError(
				'model-position-after-root',
				[ this, item ],
				{ root: item }
			);
		}

		return this._createAt( item.parent, item.endOffset!, stickiness );
	}

	/**
	 * Creates a new position, before the given {@link module:engine/model/item~Item model item}.
	 *
	 * @internal
	 * @param item Item before which the position should be placed.
	 * @param stickiness Position stickiness.
	 */
	public static _createBefore( item: Item | DocumentFragment, stickiness?: PositionStickiness ): Position {
		if ( !item.parent ) {
			/**
			 * You can not make a position before a root element.
			 *
			 * @error model-position-before-root
			 * @param root
			 */
			throw new CKEditorError(
				'model-position-before-root',
				item,
				{ root: item }
			);
		}

		return this._createAt( item.parent, item.startOffset!, stickiness );
	}

	/**
	 * Creates a `Position` instance from given plain object (i.e. parsed JSON string).
	 *
	 * @param json Plain object to be converted to `Position`.
	 * @param doc Document object that will be position owner.
	 * @returns `Position` instance created using given plain object.
	 */
	public static fromJSON( json: any, doc: Document ): Position {
		if ( json.root === '$graveyard' ) {
			const pos = new Position( doc.graveyard, json.path );
			pos.stickiness = json.stickiness;

			return pos;
		}

		if ( !doc.getRoot( json.root ) ) {
			/**
			 * Cannot create position for document. Root with specified name does not exist.
			 *
			 * @error model-position-fromjson-no-root
			 * @param rootName
			 */
			throw new CKEditorError(
				'model-position-fromjson-no-root',
				doc,
				{ rootName: json.root }
			);
		}

		return new Position( doc.getRoot( json.root )!, json.path, json.stickiness );
	}

	// @if CK_DEBUG_ENGINE // public override toString(): string {
	// @if CK_DEBUG_ENGINE // 	return `${ this.root } [ ${ this.path.join( ', ' ) } ]`;
	// @if CK_DEBUG_ENGINE // }

	// @if CK_DEBUG_ENGINE // public log(): void {
	// @if CK_DEBUG_ENGINE // 	console.log( 'ModelPosition: ' + this );
	// @if CK_DEBUG_ENGINE // }
}

// The magic of type inference using `is` method is centralized in `TypeCheckable` class.
// Proper overload would interfere with that.
Position.prototype.is = function( type: string ): boolean {
	return type === 'position' || type === 'model:position';
};

/**
 * A flag indicating whether this position is `'before'` or `'after'` or `'same'` as given position.
 * If positions are in different roots `'different'` flag is returned.
 */
export type PositionRelation = 'before' | 'after' | 'same' | 'different';

/**
 * Offset or one of the flags.
 */
export type PositionOffset = number | 'before' | 'after' | 'end';

/**
 * Represents how position is "sticking" with neighbour nodes. Used to define how position should be transformed (moved)
 * in edge cases. Possible values: `'toNone'`, `'toNext'`, `'toPrevious'`.
 *
 * Examples:
 *
 * ```
 * Insert. Position is at | and nodes are inserted at the same position, marked as ^:
 *
 * - sticks to none:           <p>f^|oo</p>  ->  <p>fbar|oo</p>
 * - sticks to next node:      <p>f^|oo</p>  ->  <p>fbar|oo</p>
 * - sticks to previous node:  <p>f|^oo</p>  ->  <p>f|baroo</p>
 * ```
 *
 *
 * Move. Position is at | and range [oo] is moved to position ^:
 *
 * ```
 * - sticks to none:           <p>f|[oo]</p><p>b^ar</p>  ->  <p>f|</p><p>booar</p>
 * - sticks to none:           <p>f[oo]|</p><p>b^ar</p>  ->  <p>f|</p><p>booar</p>
 *
 * - sticks to next node:      <p>f|[oo]</p><p>b^ar</p>  ->  <p>f</p><p>b|ooar</p>
 * - sticks to next node:      <p>f[oo]|</p><p>b^ar</p>  ->  <p>f|</p><p>booar</p>
 *
 * - sticks to previous node:  <p>f|[oo]</p><p>b^ar</p>  ->  <p>f|</p><p>booar</p>
 * - sticks to previous node:  <p>f[oo]|</p><p>b^ar</p>  ->  <p>f</p><p>boo|ar</p>
 * ```
 */
export type PositionStickiness = 'toNone' | 'toNext' | 'toPrevious';

/**
 * Returns a text node at the given position.
 *
 * This is a helper function optimized to reuse the position parent instance for performance reasons.
 *
 * Normally, you should use {@link module:engine/model/position~Position#textNode `Position#textNode`}.
 * If you start hitting performance issues with {@link module:engine/model/position~Position#parent `Position#parent`}
 * check if your algorithm does not access it multiple times (which can happen directly or indirectly via other position properties).
 *
 * See https://github.com/ckeditor/ckeditor5/issues/6579.
 *
 * See also:
 *
 * * {@link module:engine/model/position~getNodeAfterPosition}
 * * {@link module:engine/model/position~getNodeBeforePosition}
 *
 * @param position
 * @param positionParent The parent of the given position.
 */
export function getTextNodeAtPosition( position: Position, positionParent: Element | DocumentFragment ): Text | null {
	const node = positionParent.getChildAtOffset( position.offset );

	if ( node && node.is( '$text' ) && node.startOffset! < position.offset ) {
		return node;
	}

	return null;
}

/**
 * Returns the node after the given position.
 *
 * This is a helper function optimized to reuse the position parent instance and the calculation of the text node at the
 * specific position for performance reasons.
 *
 * Normally, you should use {@link module:engine/model/position~Position#nodeAfter `Position#nodeAfter`}.
 * If you start hitting performance issues with {@link module:engine/model/position~Position#parent `Position#parent`} and/or
 * {@link module:engine/model/position~Position#textNode `Position#textNode`}
 * check if your algorithm does not access those properties multiple times
 * (which can happen directly or indirectly via other position properties).
 *
 * See https://github.com/ckeditor/ckeditor5/issues/6579 and https://github.com/ckeditor/ckeditor5/issues/6582.
 *
 * See also:
 *
 * * {@link module:engine/model/position~getTextNodeAtPosition}
 * * {@link module:engine/model/position~getNodeBeforePosition}
 *
<<<<<<< HEAD
 * @param position
=======
 * @param position Position to check.
>>>>>>> 53ef6120
 * @param positionParent The parent of the given position.
 * @param textNode Text node at the given position.
 */
export function getNodeAfterPosition(
	position: Position,
	positionParent: Element | DocumentFragment,
	textNode: Text | null
): Node | null {
	if ( textNode !== null ) {
		return null;
	}

	return positionParent.getChildAtOffset( position.offset );
}

/**
 * Returns the node before the given position.
 *
 * Refer to {@link module:engine/model/position~getNodeBeforePosition} for documentation on when to use this util method.
 *
 * See also:
 *
 * * {@link module:engine/model/position~getTextNodeAtPosition}
 * * {@link module:engine/model/position~getNodeAfterPosition}
 *
<<<<<<< HEAD
 * @param position
=======
 * @param position Position to check.
>>>>>>> 53ef6120
 * @param positionParent The parent of the given position.
 * @param textNode Text node at the given position.
 */
export function getNodeBeforePosition(
	position: Position,
	positionParent: Element | DocumentFragment,
	textNode: Text | null
): Node | null {
	if ( textNode !== null ) {
		return null;
	}

	return positionParent.getChild( positionParent.offsetToIndex( position.offset ) - 1 );
}

/**
 * This is a helper function for `Position#isTouching()`.
 *
 * It checks whether to given positions are touching, considering that they have the same root and paths
 * until given level, and at given level they differ by 1 (so they are branching at `level` point).
 *
 * The exact requirements for touching positions are described in `Position#isTouching()` and also
 * in the body of this function.
 *
 * @param left Position "on the left" (it is before `right`).
 * @param right Position "on the right" (it is after `left`).
 * @param level Level on which the positions are different.
 */
function checkTouchingBranch( left: Position, right: Position, level: number ): boolean {
	if ( level + 1 === left.path.length ) {
		// Left position does not have any more entries after the point where the positions differ.
		// [ 2 ] vs [ 3 ]
		// [ 2 ] vs [ 3, 0, 0 ]
		// The positions are spread by node at [ 2 ].
		return false;
	}

	if ( !checkOnlyZeroes( right.path, level + 1 ) ) {
		// Right position does not have only zeroes, so we have situation like:
		// [ 2, maxOffset ] vs [ 3, 1 ]
		// [ 2, maxOffset ] vs [ 3, 1, 0, 0 ]
		// The positions are spread by node at [ 3, 0 ].
		return false;
	}

	if ( !checkOnlyMaxOffset( left, level + 1 ) ) {
		// Left position does not have only max offsets, so we have situation like:
		// [ 2, 4 ] vs [ 3 ]
		// [ 2, 4 ] vs [ 3, 0, 0 ]
		// The positions are spread by node at [ 2, 5 ].
		return false;
	}

	// Left position has only max offsets and right position has only zeroes or nothing.
	// [ 2, maxOffset ] vs [ 3 ]
	// [ 2, maxOffset, maxOffset ] vs [ 3, 0 ]
	// There are not elements between positions. The positions are touching.
	return true;
}

/**
 * Checks whether for given array, starting from given index until the end of the array, all items are `0`s.
 *
 * This is a helper function for `Position#isTouching()`.
 */
function checkOnlyZeroes( arr: ReadonlyArray<number>, idx: number ): boolean {
	while ( idx < arr.length ) {
		if ( arr[ idx ] !== 0 ) {
			return false;
		}

		idx++;
	}

	return true;
}

/**
 * Checks whether for given position, starting from given path level, whether the position is at the end of
 * its parent and whether each element on the path to the position is also at at the end of its parent.
 *
 * This is a helper function for `Position#isTouching()`.
 */
function checkOnlyMaxOffset( pos: Position, level: number ): boolean {
	let parent = pos.parent;
	let idx = pos.path.length - 1;
	let add = 0;

	while ( idx >= level ) {
		if ( pos.path[ idx ] + add !== parent.maxOffset ) {
			return false;
		}

		// After the first check, we "go up", and check whether the position's parent-parent is the last element.
		// However, we need to add 1 to the value in the path to "simulate" moving the path after the parent.
		// It happens just once.
		add = 1;
		idx--;
		parent = parent.parent!;
	}

	return true;
}<|MERGE_RESOLUTION|>--- conflicted
+++ resolved
@@ -275,11 +275,7 @@
 			}
 		}
 
-<<<<<<< HEAD
 		return parent.maxOffset >= this.offset;
-=======
-		return this.offset <= parent.maxOffset;
->>>>>>> 53ef6120
 	}
 
 	/**
@@ -1128,11 +1124,7 @@
  * * {@link module:engine/model/position~getTextNodeAtPosition}
  * * {@link module:engine/model/position~getNodeBeforePosition}
  *
-<<<<<<< HEAD
- * @param position
-=======
  * @param position Position to check.
->>>>>>> 53ef6120
  * @param positionParent The parent of the given position.
  * @param textNode Text node at the given position.
  */
@@ -1158,11 +1150,7 @@
  * * {@link module:engine/model/position~getTextNodeAtPosition}
  * * {@link module:engine/model/position~getNodeAfterPosition}
  *
-<<<<<<< HEAD
- * @param position
-=======
  * @param position Position to check.
->>>>>>> 53ef6120
  * @param positionParent The parent of the given position.
  * @param textNode Text node at the given position.
  */
