/**
 * @license Copyright (c) 2003-2018, CKSource - Frederico Knabben. All rights reserved.
 * For licensing, see LICENSE.md.
 */

/**
 * @module engine/model/utils/selection-post-fixer
 */

import Range from '../range';
import Position from '../position';

/**
 * Injects selection post-fixer to the model.
 *
 * The role of the selection post-fixer is to ensure that the selection is in a correct place
 * after a {@link module:engine/model/model~Model#change `change()`} block was executed.
 *
 * The correct position means that:
 *
 * * All collapsed selection ranges are in a place where the {@link module:engine/model/schema~Schema}
 * allows a `$text`.
 * * None of the selection's non-collapsed ranges crosses a {@link module:engine/model/schema~Schema#isLimit limit element}
 * boundary (a range must be rooted within one limit element).
 * * Only {@link module:engine/model/schema~Schema#isObject object elements} can be selected from the outside
 * (e.g. `[<paragraph>foo</paragraph>]` is invalid). This rule applies independently to both selection ends, so this
 * selection is correct: `<paragraph>f[oo</paragraph><image></image>]`.
 *
 * If the position is not correct, the post-fixer will automatically correct it.
 *
 * ## Fixing a non-collapsed selection
 *
 * See as an example a selection that starts in a P1 element and ends inside the text of a TD element
 * (`[` and `]` are range boundaries and `(l)` denotes an element defined as `isLimit=true`):
 *
 *		root
 *		 |- element P1
 *		 |   |- "foo"                                      root
 *		 |- element TABLE (l)                   P1         TABLE             P2
 *		 |   |- element TR (l)                 f o[o     TR      TR         b a r
 *		 |   |   |- element TD (l)                       TD      TD
 *		 |   |       |- "aaa"                          a]a a    b b b
 *		 |   |- element TR (l)
 *		 |   |   |- element TD (l)                           ||
 *		 |   |       |- "bbb"                                ||
 *		 |- element P2                                       VV
 *		 |   |- "bar"
 *		                                                   root
 *		                                        P1         TABLE]            P2
 *		                                       f o[o     TR      TR         b a r
 *		                                                 TD      TD
 *		                                               a a a    b b b
 *
 * In the example above, the TABLE, TR and TD are defined as `isLimit=true` in the schema. The range which is not contained within
 * a single limit element must be expanded to select the outermost limit element. The range end is inside the text node of the TD element.
 * As the TD element is a child of the TR and TABLE elements, where both are defined as `isLimit=true` in the schema, the range must be
 * expanded to select the whole TABLE element.
 *
 * **Note** If the selection contains multiple ranges, the method returns a minimal set of ranges that are not intersecting after expanding
 * them to select `isLimit=true` elements.
 *
 * @param {module:engine/model/model~Model} model
 */
export function injectSelectionPostFixer( model ) {
	model.document.registerPostFixer( writer => selectionPostFixer( writer, model ) );
}

// The selection post-fixer.
//
// @param {module:engine/model/writer~Writer} writer
// @param {module:engine/model/model~Model} model
function selectionPostFixer( writer, model ) {
	const selection = model.document.selection;
	const schema = model.schema;

	const ranges = [];

	let wasFixed = false;

	for ( const modelRange of selection.getRanges() ) {
		// Go through all ranges in selection and try fixing each of them.
		// Those ranges might overlap but will be corrected later.
		const correctedRange = tryFixingRange( modelRange, schema );

		if ( correctedRange ) {
			ranges.push( correctedRange );
			wasFixed = true;
		} else {
			ranges.push( modelRange );
		}
	}

	// Update the selection only when at least one range was fixed.
	if ( wasFixed ) {
		writer.setSelection( mergeIntersectingRanges( ranges ), { backward: selection.isBackward } );
	}
}

// Tries fixing a range if it's incorrect.
//
// @param {module:engine/model/range~Range} range
// @param {module:engine/model/schema~Schema} schema
// @returns {module:engine/model/range~Range|null} Returns fixed range or null if range is valid.
function tryFixingRange( range, schema ) {
	if ( range.isCollapsed ) {
		return tryFixingCollapsedRange( range, schema );
	}

	return tryFixingNonCollapsedRage( range, schema );
}

// Tries to fix collapsed ranges.
//
// * Fixes situation when a range is in a place where $text is not allowed
//
// @param {module:engine/model/range~Range} range Collapsed range to fix.
// @param {module:engine/model/schema~Schema} schema
// @returns {module:engine/model/range~Range|null} Returns fixed range or null if range is valid.
function tryFixingCollapsedRange( range, schema ) {
	const originalPosition = range.start;

	let nearestSelectionRange = schema.getNearestSelectionRange( originalPosition );

	// console.log( '-------------------' );
	// console.log( range.start.path, range.end.path );
	// console.log( nearestSelectionRange.start.path, nearestSelectionRange.end.path );

	// This might be null ie when editor data is empty.
	// In such cases there is no need to fix the selection range.
	if ( !nearestSelectionRange ) {
		return null;
	}

	let fixedPosition = nearestSelectionRange.start;

	const startLimitElement = schema.getLimitElement( originalPosition );

	// TODO: beautify or unify with non-collapsed:
	const shouldTryHarderFix = startLimitElement &&
		fixedPosition.nodeAfter &&
		!schema.checkChild( fixedPosition, '$text' ) &&
		schema.isLimit( fixedPosition.nodeAfter );

	if ( shouldTryHarderFix ) {
		nearestSelectionRange = schema.getNearestSelectionRange( Position.createAt( fixedPosition.nodeAfter ) );
		fixedPosition = nearestSelectionRange.start;
	}

	// Fixed position is the same as original - no need to return corrected range.
	if ( originalPosition.isEqual( fixedPosition ) ) {
		return null;
	}

	// Check single node selection (happens in tables).
	if ( fixedPosition.nodeAfter && schema.isLimit( fixedPosition.nodeAfter ) ) {
		return new Range( fixedPosition, Position._createAfter( fixedPosition.nodeAfter ) );
	}

	return new Range( fixedPosition );
}

// Tries to fix an expanded range.
//
// @param {module:engine/model/range~Range} range Expanded range to fix.
// @param {module:engine/model/schema~Schema} schema
// @returns {module:engine/model/range~Range|null} Returns fixed range or null if range is valid.
function tryFixingNonCollapsedRage( range, schema ) {
	const start = range.start;
	const end = range.end;

	const isTextAllowedOnStart = schema.checkChild( start, '$text' );
	const isTextAllowedOnEnd = schema.checkChild( end, '$text' );

	const startLimitElement = schema.getLimitElement( start );
	const endLimitElement = schema.getLimitElement( end );

	// Ranges which both end are inside the same limit element (or root) might needs only minor fix.
	if ( startLimitElement === endLimitElement ) {
		// Range is valid when both position allows to place a text:
		// - <block>f[oobarba]z</block>
		// This would be "fixed" by a next check but as it will be the same it's better to return null so the selection stays the same.
		if ( isTextAllowedOnStart && isTextAllowedOnEnd ) {
			return null;
		}

		// Range that is on non-limit element (or is partially) must be fixed so it is placed inside the block around $text:
		// - [<block>foo</block>]    ->    <block>[foo]</block>
		// - [<block>foo]</block>    ->    <block>[foo]</block>
		// - <block>f[oo</block>]    ->    <block>f[oo]</block>
		if ( checkSelectionOnNonLimitElements( start, end, schema ) ) {
			const fixedStart = schema.getNearestSelectionRange( start, 'forward' );
			const fixedEnd = schema.getNearestSelectionRange( end, 'backward' );

			return new Range( fixedStart ? fixedStart.start : start, fixedEnd ? fixedEnd.start : end );
		}
	}

	const isStartInLimit = startLimitElement && !startLimitElement.is( 'rootElement' );
	const isEndInLimit = endLimitElement && !endLimitElement.is( 'rootElement' );

	// At this point we eliminated valid positions on text nodes so if one of range positions is placed inside a limit element
	// then the range crossed limit element boundaries and needs to be fixed.
	if ( isStartInLimit || isEndInLimit ) {
		const isStartObject = start.nodeAfter && schema.isObject( start.nodeAfter );
		const isEndObject = end.nodeBefore && schema.isObject( end.nodeBefore );

		const bothInSameParent = ( !!start.nodeAfter && !!end.nodeBefore ) && start.nodeAfter === end.nodeBefore;

		const expandStart = isStartInLimit && ( !bothInSameParent || !isStartObject );
		const expandEnd = isEndInLimit && ( !bothInSameParent || !isEndObject );

		// Although we've already found limit element on start/end positions we must find the outer-most limit element.
		// as limit elements might be nested directly inside (ie table > tableRow > tableCell).
<<<<<<< HEAD
		const fixedStart = expandStart ? expandSelectionOnIsLimitNode( Position.createAt( startLimitElement ), schema, 'start' ) : start;
		const fixedEnd = expandEnd ? expandSelectionOnIsLimitNode( Position.createAt( endLimitElement ), schema, 'end' ) : end;
=======
		const startPosition = Position._createAt( startLimitElement, 0 );
		const endPosition = Position._createAt( endLimitElement, 0 );

		const fixedStart = isStartInLimit ? expandSelectionOnIsLimitNode( startPosition, schema, 'start' ) : start;
		const fixedEnd = isEndInLimit ? expandSelectionOnIsLimitNode( endPosition, schema, 'end' ) : end;
>>>>>>> dc03131b

		return new Range( fixedStart, fixedEnd );
	}

	// Range was not fixed at this point so it is valid - ie it was placed around limit element already.
	return null;
}

// Expands selection so it contains whole limit node.
//
// @param {module:engine/model/position~Position} position
// @param {module:engine/model/schema~Schema} schema
// @param {String} expandToDirection Direction of expansion - either 'start' or 'end' of the range.
// @returns {module:engine/model/position~Position}
function expandSelectionOnIsLimitNode( position, schema, expandToDirection ) {
	let node = position.parent;
	let parent = node;

	// Find outer most isLimit block as such blocks might be nested (ie. in tables).
	while ( schema.isLimit( parent ) && parent.parent ) {
		node = parent;
		parent = parent.parent;
	}

	// Depending on direction of expanding selection return position before or after found node.
	return expandToDirection === 'start' ? Position._createBefore( node ) : Position._createAfter( node );
}

// Checks whether both range ends are placed around non-limit elements.
//
// @param {module:engine/model/position~Position} start
// @param {module:engine/model/position~Position} end
// @param {module:engine/model/schema~Schema} schema
function checkSelectionOnNonLimitElements( start, end, schema ) {
	const startIsOnBlock = ( start.nodeAfter && !schema.isLimit( start.nodeAfter ) ) || schema.checkChild( start, '$text' );
	const endIsOnBlock = ( end.nodeBefore && !schema.isLimit( end.nodeBefore ) ) || schema.checkChild( end, '$text' );

	return startIsOnBlock && endIsOnBlock;
}

// Merges intersecting ranges to make ranges safe for setting in selection.
//
// @param {Array.<module:engine/model/range~Range>} ranges
// @returns {Array.<module:engine/model/range~Range>}
function mergeIntersectingRanges( ranges ) {
	// Do not modify original array.
	const rangesCopy = [ ...ranges ];
	const deIntersected = [];

	// First range will be always de-intersected.
	deIntersected.push( rangesCopy.shift() );

	for ( const range of rangesCopy ) {
		if ( range.isIntersecting( deIntersected[ deIntersected.length - 1 ] ) ) {
			const lastRange = deIntersected.pop();

			const merged = new Range( lastRange.start, range.end );

			deIntersected.push( merged );
		} else {
			deIntersected.push( range );
		}
	}

	return deIntersected;
}<|MERGE_RESOLUTION|>--- conflicted
+++ resolved
@@ -211,16 +211,11 @@
 
 		// Although we've already found limit element on start/end positions we must find the outer-most limit element.
 		// as limit elements might be nested directly inside (ie table > tableRow > tableCell).
-<<<<<<< HEAD
-		const fixedStart = expandStart ? expandSelectionOnIsLimitNode( Position.createAt( startLimitElement ), schema, 'start' ) : start;
-		const fixedEnd = expandEnd ? expandSelectionOnIsLimitNode( Position.createAt( endLimitElement ), schema, 'end' ) : end;
-=======
 		const startPosition = Position._createAt( startLimitElement, 0 );
 		const endPosition = Position._createAt( endLimitElement, 0 );
 
-		const fixedStart = isStartInLimit ? expandSelectionOnIsLimitNode( startPosition, schema, 'start' ) : start;
-		const fixedEnd = isEndInLimit ? expandSelectionOnIsLimitNode( endPosition, schema, 'end' ) : end;
->>>>>>> dc03131b
+		const fixedStart = expandStart ? expandSelectionOnIsLimitNode( startPosition, schema, 'start' ) : start;
+		const fixedEnd = expandEnd ? expandSelectionOnIsLimitNode( endPosition, schema, 'end' ) : end;
 
 		return new Range( fixedStart, fixedEnd );
 	}
