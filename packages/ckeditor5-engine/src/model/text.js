/**
 * @license Copyright (c) 2003-2016, CKSource - Frederico Knabben. All rights reserved.
 * For licensing, see LICENSE.md.
 */

<<<<<<< HEAD
'use strict';

import Node from './node.js';
=======
import toMap from '../../utils/tomap.js';
>>>>>>> c88cb077

/**
 * Model text node. Type of {@link engine.model.Node node} that contains {@link engine.model.Text#data text data}.
 *
 * **Important:** see {@link engine.model.Node} to read about restrictions using `Element` and `Node` API.
 *
 * **Note:** keep in mind that `Text` instances might indirectly got removed from model tree when model is changed.
 * This happens when {@link engine.model.writer model writer} is used to change model and the text node is merged with
 * another text node. Then, both text nodes are removed and a new text node is inserted into the model. Because of
 * this behavior, keeping references to `Text` is not recommended. Instead, consider creating
 * {@link engine.model.LivePosition live position} placed before the text node.
 *
 * @memberOf engine.model
 */
export default class Text extends Node {
	/**
	 * Creates a text node.
	 *
	 * @param {String} data Node's text.
	 * @param {Object} [attrs] Node's attributes. See {@link utils.toMap} for a list of accepted values.
	 */
	constructor( data, attrs ) {
		super( attrs );

		/**
		 * Node's text.
		 *
		 * @type {String}
		 * @private
		 */
		this._data = data || '';
	}

	/**
	 * Text data contained in this text node.
	 *
	 * @readonly
	 * @type {String}
	 */
	get data() {
		return this._data;
	}

	/**
	 * @inheritDoc
	 */
	get offsetSize() {
		return this.data.length;
	}

	/**
	 * Creates a copy of this text node and returns it. Created text node has same text data and attributes as original text node.
	 */
	clone() {
		return new Text( this.data, this.getAttributes() );
	}

	/**
	 * Converts `Text` instance to plain object and returns it.
	 *
	 * @returns {Object} `Text` instance converted to plain object.
	 */
	toJSON() {
		let json = super.toJSON();

		json.data = this.data;

		return json;
	}

	/**
	 * Creates a `Text` instance from given plain object (i.e. parsed JSON string).
	 *
	 * @param {Object} json Plain object to be converted to `Text`.
	 * @returns {engine.model.Text} `Text` instance created using given plain object.
	 */
	static fromJSON( json ) {
		return new Text( json.data, json.attributes );
	}
}<|MERGE_RESOLUTION|>--- conflicted
+++ resolved
@@ -3,13 +3,7 @@
  * For licensing, see LICENSE.md.
  */
 
-<<<<<<< HEAD
-'use strict';
-
 import Node from './node.js';
-=======
-import toMap from '../../utils/tomap.js';
->>>>>>> c88cb077
 
 /**
  * Model text node. Type of {@link engine.model.Node node} that contains {@link engine.model.Text#data text data}.
