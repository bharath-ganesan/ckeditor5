--- conflicted
+++ resolved
@@ -1,9 +1,5 @@
 /**
-<<<<<<< HEAD
- * @license Copyright (c) 2003-2022, CKSource - Frederico Knabben. All rights reserved.
-=======
  * @license Copyright (c) 2003-2022, CKSource Holding sp. z o.o. All rights reserved.
->>>>>>> e391ddb7
  * For licensing, see LICENSE.md or https://ckeditor.com/legal/ckeditor-oss-license
  */
 
@@ -136,7 +132,7 @@
 
 		it( 'should use model#enqueueChange method if the batchType option was provided', () => {
 			const changeSpy = sinon.spy( model, 'enqueueChange' );
-			const batchType = { isUndoable: true };
+			const batchType = 'default';
 			setData( model, 'text', { batchType } );
 
 			sinon.assert.calledTwice( changeSpy );
