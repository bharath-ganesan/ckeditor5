/**
 * @license Copyright (c) 2003-2024, CKSource Holding sp. z o.o. All rights reserved.
 * For licensing, see LICENSE.md or https://ckeditor.com/legal/ckeditor-oss-license
 */

/**
 * @module bookmark/bookmarkui
 */

import { Plugin, type Editor } from 'ckeditor5/src/core.js';
import {
	ButtonView,
	ContextualBalloon,
	CssTransitionDisablerMixin,
	MenuBarMenuListItemButtonView,
	clickOutsideHandler,
	type ViewWithCssTransitionDisabler
} from 'ckeditor5/src/ui.js';

import {
	ClickObserver,
	type ViewDocumentClickEvent,
	type Element,
	type ViewElement
} from 'ckeditor5/src/engine.js';

import type { PositionOptions } from 'ckeditor5/src/utils.js';
import type { DeleteCommand } from 'ckeditor5/src/typing.js';

import BookmarkFormView, { type BookmarkFormValidatorCallback } from './ui/bookmarkformview.js';
import BookmarkActionsView from './ui/bookmarkactionsview.js';
import type UpdateBookmarkCommand from './updatebookmarkcommand.js';
import type InsertBookmarkCommand from './insertbookmarkcommand.js';

import BookmarkEditing from './bookmarkediting.js';

import bookmarkIcon from '../theme/icons/bookmark.svg';

const VISUAL_SELECTION_MARKER_NAME = 'bookmark-ui';

/**
 * The UI plugin of the bookmark feature.
 *
 * It registers the `'bookmark'` UI button in the editor's {@link module:ui/componentfactory~ComponentFactory component factory}
 * which inserts the `bookmark` element upon selection.
 */
export default class BookmarkUI extends Plugin {
	/**
	 * The actions view displayed inside of the balloon.
	 */
	public actionsView: BookmarkActionsView | null = null;

	/**
	 * The form view displayed inside the balloon.
	 */
	public formView: BookmarkFormView & ViewWithCssTransitionDisabler | null = null;

	/**
	 * The contextual balloon plugin instance.
	 */
	private _balloon!: ContextualBalloon;

	/**
	 * @inheritDoc
	 */
	public static get requires() {
		return [ BookmarkEditing, ContextualBalloon ] as const;
	}

	/**
	 * @inheritDoc
	 */
	public static get pluginName() {
		return 'BookmarkUI' as const;
	}

	/**
	 * @inheritDoc
	 */
	public init(): void {
		const editor = this.editor;

		editor.editing.view.addObserver( ClickObserver );

		this._balloon = editor.plugins.get( ContextualBalloon );

		// Create toolbar buttons.
		this._createToolbarBookmarkButton();
		this._enableBalloonActivators();

		// Renders a fake visual selection marker on an expanded selection.
		editor.conversion.for( 'editingDowncast' ).markerToHighlight( {
			model: VISUAL_SELECTION_MARKER_NAME,
			view: {
				classes: [ 'ck-fake-bookmark-selection' ]
			}
		} );

		// Renders a fake visual selection marker on a collapsed selection.
		editor.conversion.for( 'editingDowncast' ).markerToElement( {
			model: VISUAL_SELECTION_MARKER_NAME,
			view: ( data, { writer } ) => {
				if ( !data.markerRange.isCollapsed ) {
					return null;
				}

				const markerElement = writer.createUIElement( 'span' );

				writer.addClass(
					[ 'ck-fake-bookmark-selection', 'ck-fake-bookmark-selection_collapsed' ],
					markerElement
				);

				return markerElement;
			}
		} );
	}

	/**
	 * @inheritDoc
	 */
	public override destroy(): void {
		super.destroy();

		// Destroy created UI components as they are not automatically destroyed (see ckeditor5#1341).
		if ( this.formView ) {
			this.formView.destroy();
		}

		if ( this.actionsView ) {
			this.actionsView.destroy();
		}
	}

	/**
	 * Creates views.
	 */
	private _createViews() {
		this.actionsView = this._createActionsView();
		this.formView = this._createFormView();

		// Attach lifecycle actions to the the balloon.
		this._enableUserBalloonInteractions();
	}

	/**
	 * Creates the {@link module:bookmark/ui/bookmarkactionsview~BookmarkActionsView} instance.
	 */
	private _createActionsView(): BookmarkActionsView {
		const editor = this.editor;
		const actionsView = new BookmarkActionsView( editor.locale );
		const updateBookmarkCommand: UpdateBookmarkCommand = editor.commands.get( 'updateBookmark' )!;
		const deleteCommand: DeleteCommand = editor.commands.get( 'delete' )!;

		actionsView.bind( 'id' ).to( updateBookmarkCommand, 'value' );
		actionsView.editButtonView.bind( 'isEnabled' ).to( updateBookmarkCommand );
		actionsView.removeButtonView.bind( 'isEnabled' ).to( deleteCommand );

		// Display edit form view after clicking on the "Edit" button.
		this.listenTo( actionsView, 'edit', () => {
			this._addFormView();
		} );

		// Execute remove command after clicking on the "Remove" button.
		this.listenTo( actionsView, 'remove', () => {
			this._hideUI();
			editor.execute( 'delete' );
		} );

		// Close the panel on esc key press when the **actions have focus**.
		actionsView.keystrokes.set( 'Esc', ( data, cancel ) => {
			this._hideUI();
			cancel();
		} );

		return actionsView;
	}

	/**
	 * Creates the {@link module:bookmark/ui/bookmarkformview~BookmarkFormView} instance.
	 */
	private _createFormView(): BookmarkFormView & ViewWithCssTransitionDisabler {
		const editor = this.editor;
		const locale = editor.locale;
		const insertBookmarkCommand: InsertBookmarkCommand = editor.commands.get( 'insertBookmark' )!;
		const updateBookmarkCommand: UpdateBookmarkCommand = editor.commands.get( 'updateBookmark' )!;
		const commands = [ insertBookmarkCommand, updateBookmarkCommand ];

<<<<<<< HEAD
		const formView = new ( CssTransitionDisablerMixin( BookmarkFormView ) )( locale, getFormValidators( editor ) );
=======
		const formView = new ( CssTransitionDisablerMixin( BookmarkFormView ) )( locale, validators );

>>>>>>> 94a2c8ee
		formView.idInputView.fieldView.bind( 'value' ).to( updateBookmarkCommand, 'value' );

		// Form elements should be read-only when corresponding commands are disabled.
		formView.idInputView.bind( 'isEnabled' ).toMany(
			commands,
			'isEnabled',
			( ...areEnabled ) => areEnabled.some( isEnabled => isEnabled )
		);

		// Disable the "save" button if the command is disabled.
		formView.insertButtonView.bind( 'isEnabled' ).toMany(
			commands,
			'isEnabled',
			( ...areEnabled ) => areEnabled.some( isEnabled => isEnabled )
		);

		// Execute link command after clicking the "Save" button.
		this.listenTo( formView, 'submit', () => {
			if ( formView.isValid() ) {
				const { value } = formView.idInputView.fieldView.element!;

				if ( this._getSelectedBookmarkElement() ) {
					editor.execute( 'updateBookmark', { bookmarkId: value } );
				} else {
					editor.execute( 'insertBookmark', { bookmarkId: value } );
				}

				this._closeFormView();
			}
		} );

		// Update balloon position when form error changes.
		this.listenTo( formView.idInputView, 'change:errorText', () => {
			editor.ui.update();
		} );

		// Close the panel on esc key press when the **form has focus**.
		formView.keystrokes.set( 'Esc', ( data, cancel ) => {
			this._closeFormView();
			cancel();
		} );

		return formView;
	}

	/**
	 * Creates a toolbar Bookmark button. Clicking this button will show
	 * a {@link #_balloon} attached to the selection.
	 */
	private _createToolbarBookmarkButton() {
		const editor = this.editor;

		editor.ui.componentFactory.add( 'bookmark', () => {
			const buttonView = this._createButton( ButtonView );

			buttonView.set( {
				tooltip: true
			} );

			return buttonView;
		} );

		editor.ui.componentFactory.add( 'menuBar:bookmark', () => {
			return this._createButton( MenuBarMenuListItemButtonView );
		} );
	}

	/**
	 * Creates a button for `bookmark` command to use either in toolbar or in menu bar.
	 */
	private _createButton<T extends typeof ButtonView>( ButtonClass: T ): InstanceType<T> {
		const editor = this.editor;
		const locale = editor.locale;
		const view = new ButtonClass( locale ) as InstanceType<T>;
		const insertCommand: InsertBookmarkCommand = editor.commands.get( 'insertBookmark' )!;
		const updateCommand: UpdateBookmarkCommand = editor.commands.get( 'updateBookmark' )!;
		const t = locale.t;

		view.set( {
			label: t( 'Bookmark' ),
			icon: bookmarkIcon
		} );

		// Execute the command.
		this.listenTo( view, 'execute', () => this._showUI( true ) );

		view.bind( 'isEnabled' ).toMany(
			[ insertCommand, updateCommand ],
			'isEnabled',
			( ...areEnabled ) => areEnabled.some( isEnabled => isEnabled )
		);

		view.bind( 'isOn' ).to( updateCommand, 'value', value => !!value );

		return view;
	}

	/**
	 * Attaches actions that control whether the balloon panel containing the
	 * {@link #formView} should be displayed.
	 */
	private _enableBalloonActivators(): void {
		const editor = this.editor;
		const viewDocument = editor.editing.view.document;

		// Handle click on view document and show panel when selection is placed inside the bookmark element.
		// Keep panel open until selection will be inside the same bookmark element.
		this.listenTo<ViewDocumentClickEvent>( viewDocument, 'click', () => {
			const bookmark = this._getSelectedBookmarkElement();

			if ( bookmark ) {
				// Then show panel but keep focus inside editor editable.
				this._showUI();
			}
		} );
	}

	/**
	 * Attaches actions that control whether the balloon panel containing the
	 * {@link #formView} is visible or not.
	 */
	private _enableUserBalloonInteractions(): void {
		// Focus the form if the balloon is visible and the Tab key has been pressed.
		this.editor.keystrokes.set( 'Tab', ( data, cancel ) => {
			if ( this._areActionsVisible && !this.actionsView!.focusTracker.isFocused ) {
				this.actionsView!.focus();
				cancel();
			}
		}, {
			// Use the high priority because the bookmark UI navigation is more important
			// than other feature's actions, e.g. list indentation.
			priority: 'high'
		} );

		// Close the panel on the Esc key press when the editable has focus and the balloon is visible.
		this.editor.keystrokes.set( 'Esc', ( data, cancel ) => {
			if ( this._isUIVisible ) {
				this._hideUI();
				cancel();
			}
		} );

		// Close on click outside of balloon panel element.
		clickOutsideHandler( {
			emitter: this.formView!,
			activator: () => this._isUIInPanel,
			contextElements: () => [ this._balloon.view.element! ],
			callback: () => this._hideUI()
		} );
	}

	/**
	 * Adds the {@link #actionsView} to the {@link #_balloon}.
	 *
	 * @internal
	 */
	public _addActionsView(): void {
		if ( !this.actionsView ) {
			this._createViews();
		}

		if ( this._areActionsInPanel ) {
			return;
		}

		this._balloon.add( {
			view: this.actionsView!,
			position: this._getBalloonPositionData()
		} );
	}

	/**
	 * Adds the {@link #formView} to the {@link #_balloon}.
	 */
	private _addFormView(): void {
		if ( !this.formView ) {
			this._createViews();
		}

		if ( this._isFormInPanel ) {
			return;
		}

		const editor = this.editor;
		const updateBookmarkCommand: UpdateBookmarkCommand = editor.commands.get( 'updateBookmark' )!;

		this.formView!.disableCssTransitions();
		this.formView!.resetFormStatus();

		this._balloon.add( {
			view: this.formView!,
			position: this._getBalloonPositionData()
		} );

		this.formView!.idInputView.fieldView.value = updateBookmarkCommand.value || '';

		// Select input when form view is currently visible.
		if ( this._balloon.visibleView === this.formView ) {
			this.formView!.idInputView.fieldView.select();
		}

		this.formView!.enableCssTransitions();
	}

	/**
	 * Closes the form view. Decides whether the balloon should be hidden completely.
	 */
	private _closeFormView(): void {
		const updateBookmarkCommand: UpdateBookmarkCommand = this.editor.commands.get( 'updateBookmark' )!;

		if ( updateBookmarkCommand.value !== undefined ) {
			this._removeFormView();
		} else {
			this._hideUI();
		}
	}

	/**
	 * Removes the {@link #formView} from the {@link #_balloon}.
	 */
	private _removeFormView(): void {
		if ( this._isFormInPanel ) {
			// Blur the input element before removing it from DOM to prevent issues in some browsers.
			// See https://github.com/ckeditor/ckeditor5/issues/1501.
			this.formView!.insertButtonView.focus();

			// Reset the ID field to update the state of the submit button.
			this.formView!.idInputView.fieldView.reset();

			this._balloon.remove( this.formView! );

			// Because the form has an input which has focus, the focus must be brought back
			// to the editor. Otherwise, it would be lost.
			this.editor.editing.view.focus();

			this._hideFakeVisualSelection();
		}
	}

	/**
	 * Shows the correct UI type. It is either {@link #formView} or {@link #actionsView}.
	 */
	private _showUI( forceVisible: boolean = false ): void {
		if ( !this.formView ) {
			this._createViews();
		}

		// When there's no bookmark under the selection, go straight to the editing UI.
		if ( !this._getSelectedBookmarkElement() ) {
			// Show visual selection on a text without a bookmark when the contextual balloon is displayed.
			this._showFakeVisualSelection();

			this._addActionsView();

			// Be sure panel with bookmark is visible.
			if ( forceVisible ) {
				this._balloon.showStack( 'main' );
			}

			this._addFormView();
		}
		// If there's a bookmark under the selection...
		else {
			// Go to the editing UI if actions are already visible.
			if ( this._areActionsVisible ) {
				this._addFormView();
			}
			// Otherwise display just the actions UI.
			else {
				this._addActionsView();
			}

			// Be sure panel with bookmark is visible.
			if ( forceVisible ) {
				this._balloon.showStack( 'main' );
			}
		}

		// Begin responding to ui#update once the UI is added.
		this._startUpdatingUI();
	}

	/**
	 * Removes the {@link #formView} from the {@link #_balloon}.
	 *
	 * See {@link #_addFormView}, {@link #_addActionsView}.
	 */
	private _hideUI(): void {
		if ( !this._isUIInPanel ) {
			return;
		}

		const editor = this.editor;

		this.stopListening( editor.ui, 'update' );
		this.stopListening( this._balloon, 'change:visibleView' );

		// Make sure the focus always gets back to the editable _before_ removing the focused form view.
		// Doing otherwise causes issues in some browsers. See https://github.com/ckeditor/ckeditor5-link/issues/193.
		editor.editing.view.focus();

		// Remove form first because it's on top of the stack.
		this._removeFormView();

		// Then remove the actions view because it's beneath the form.
		this._balloon.remove( this.actionsView! );

		this._hideFakeVisualSelection();
	}

	/**
	 * Makes the UI react to the {@link module:ui/editorui/editorui~EditorUI#event:update} event to
	 * reposition itself when the editor UI should be refreshed.
	 *
	 * See: {@link #_hideUI} to learn when the UI stops reacting to the `update` event.
	 */
	private _startUpdatingUI(): void {
		const editor = this.editor;
		const viewDocument = editor.editing.view.document;

		let prevSelectedBookmark = this._getSelectedBookmarkElement();
		let prevSelectionParent = getSelectionParent();

		const update = () => {
			const selectedBookmark = this._getSelectedBookmarkElement();
			const selectionParent = getSelectionParent();

			// Hide the panel if:
			//
			// * the selection went out of the EXISTING bookmark element. E.g. user moved the caret out
			//   of the bookmark,
			// * the selection went to a different parent when creating a NEW bookmark. E.g. someone
			//   else modified the document.
			// * the selection has expanded (e.g. displaying bookmark actions then pressing SHIFT+Right arrow).
			//
			if (
				( prevSelectedBookmark && !selectedBookmark ) ||
				( !prevSelectedBookmark && selectionParent !== prevSelectionParent )
			) {
				this._hideUI();
			}
			// Update the position of the panel when:
			//  * bookmark panel is in the visible stack
			//  * the selection remains on the original bookmark element,
			//  * there was no bookmark element in the first place, i.e. creating a new bookmark
			else if ( this._isUIVisible ) {
				// If still in a bookmark element, simply update the position of the balloon.
				// If there was no bookmark (e.g. inserting one), the balloon must be moved
				// to the new position in the editing view (a new native DOM range).
				this._balloon.updatePosition( this._getBalloonPositionData() );
			}

			prevSelectedBookmark = selectedBookmark;
			prevSelectionParent = selectionParent;
		};

		function getSelectionParent() {
			return viewDocument.selection.focus!.getAncestors()
				.reverse()
				.find( ( node ): node is ViewElement => node.is( 'element' ) );
		}

		this.listenTo( editor.ui, 'update', update );
		this.listenTo( this._balloon, 'change:visibleView', update );
	}

	/**
	 * Returns `true` when {@link #formView} is in the {@link #_balloon}.
	 */
	private get _isFormInPanel(): boolean {
		return !!this.formView && this._balloon.hasView( this.formView );
	}

	/**
	 * Returns `true` when {@link #actionsView} is in the {@link #_balloon}.
	 */
	private get _areActionsInPanel(): boolean {
		return !!this.actionsView && this._balloon.hasView( this.actionsView );
	}

	/**
	 * Returns `true` when {@link #actionsView} is in the {@link #_balloon} and it is
	 * currently visible.
	 */
	private get _areActionsVisible(): boolean {
		return !!this.actionsView && this._balloon.visibleView === this.actionsView;
	}

	/**
	 * Returns `true` when {@link #actionsView} or {@link #formView} is in the {@link #_balloon}.
	 */
	private get _isUIInPanel(): boolean {
		return this._isFormInPanel || this._areActionsInPanel;
	}

	/**
	 * Returns `true` when {@link #actionsView} or {@link #formView} is in the {@link #_balloon} and it is
	 * currently visible.
	 */
	private get _isUIVisible(): boolean {
		const visibleView = this._balloon.visibleView;

		return !!this.formView && visibleView == this.formView || this._areActionsVisible;
	}

	/**
	 * Returns positioning options for the {@link #_balloon}. They control the way the balloon is attached
	 * to the target element or selection.
	 */
	private _getBalloonPositionData(): Partial<PositionOptions> | undefined {
		const view = this.editor.editing.view;
		const model = this.editor.model;
		let target: PositionOptions[ 'target' ] | undefined;

		const bookmarkElement = this._getSelectedBookmarkElement();

		if ( model.markers.has( VISUAL_SELECTION_MARKER_NAME ) ) {
			// There are cases when we highlight selection using a marker (#7705, #4721).
			const markerViewElements = Array.from( this.editor.editing.mapper.markerNameToElements( VISUAL_SELECTION_MARKER_NAME )! );
			const newRange = view.createRange(
				view.createPositionBefore( markerViewElements[ 0 ] ),
				view.createPositionAfter( markerViewElements[ markerViewElements.length - 1 ] )
			);

			target = view.domConverter.viewRangeToDom( newRange );
		}
		else if ( bookmarkElement ) {
			target = () => {
				const mapper = this.editor.editing.mapper;
				const domConverter = view.domConverter;
				const viewElement = mapper.toViewElement( bookmarkElement )!;

				return domConverter.mapViewToDom( viewElement )!;
			};
		}

		return target && { target };
	}

	/**
	 * Returns the bookmark {@link module:engine/view/attributeelement~AttributeElement} under
	 * the {@link module:engine/view/document~Document editing view's} selection or `null`
	 * if there is none.
	 */
	private _getSelectedBookmarkElement(): Element | null {
		const selection = this.editor.model.document.selection;
		const element = selection.getSelectedElement();

		if ( element && element.is( 'element', 'bookmark' ) ) {
			return element;
		}

		return null;
	}

	/**
	 * Displays a fake visual selection when the contextual balloon is displayed.
	 *
	 * This adds a 'bookmark-ui' marker into the document that is rendered as a highlight on selected text fragment.
	 */
	private _showFakeVisualSelection(): void {
		const model = this.editor.model;

		model.change( writer => {
			const range = model.document.selection.getFirstRange()!;

			if ( model.markers.has( VISUAL_SELECTION_MARKER_NAME ) ) {
				writer.updateMarker( VISUAL_SELECTION_MARKER_NAME, { range } );
			} else {
				if ( range.start.isAtEnd ) {
					const startPosition = range.start.getLastMatchingPosition(
						( { item } ) => !model.schema.isContent( item ),
						{ boundaries: range }
					);

					writer.addMarker( VISUAL_SELECTION_MARKER_NAME, {
						usingOperation: false,
						affectsData: false,
						range: writer.createRange( startPosition, range.end )
					} );
				} else {
					writer.addMarker( VISUAL_SELECTION_MARKER_NAME, {
						usingOperation: false,
						affectsData: false,
						range
					} );
				}
			}
		} );
	}

	/**
	 * Hides the fake visual selection created in {@link #_showFakeVisualSelection}.
	 */
	private _hideFakeVisualSelection(): void {
		const model = this.editor.model;

		if ( model.markers.has( VISUAL_SELECTION_MARKER_NAME ) ) {
			model.change( writer => {
				writer.removeMarker( VISUAL_SELECTION_MARKER_NAME );
			} );
		}
	}
}

/**
 * Returns bookmark form validation callbacks.
 *
 * @param editor Editor instance.
 */
function getFormValidators( editor: Editor ): Array<BookmarkFormValidatorCallback> {
	const { t } = editor;
	const { bookmarkElements } = editor.plugins.get( 'BookmarkEditing' );

	return [
		form => {
			if ( form.id && /\s/.test( form.id ) ) {
				return t( 'Bookmark name cannot contain space characters.' );
			}
		},
		form => {
			if ( Array.from( bookmarkElements.values() ).some( id => id === form.id ) ) {
				return t( 'Bookmark name already exists.' );
			}
		}
	];
}<|MERGE_RESOLUTION|>--- conflicted
+++ resolved
@@ -186,12 +186,8 @@
 		const updateBookmarkCommand: UpdateBookmarkCommand = editor.commands.get( 'updateBookmark' )!;
 		const commands = [ insertBookmarkCommand, updateBookmarkCommand ];
 
-<<<<<<< HEAD
 		const formView = new ( CssTransitionDisablerMixin( BookmarkFormView ) )( locale, getFormValidators( editor ) );
-=======
-		const formView = new ( CssTransitionDisablerMixin( BookmarkFormView ) )( locale, validators );
-
->>>>>>> 94a2c8ee
+
 		formView.idInputView.fieldView.bind( 'value' ).to( updateBookmarkCommand, 'value' );
 
 		// Form elements should be read-only when corresponding commands are disabled.
