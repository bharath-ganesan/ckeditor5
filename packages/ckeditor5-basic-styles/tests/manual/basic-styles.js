--- conflicted
+++ resolved
@@ -15,13 +15,8 @@
 
 ClassicEditor
 	.create( document.querySelector( '#editor' ), {
-<<<<<<< HEAD
-		plugins: [ Enter, Typing, Paragraph, Undo, Bold, Italic, Underline, Code ],
+		plugins: [ EssentialsPreset, Paragraph, Bold, Italic, Underline, Code ],
 		toolbar: [ 'bold', 'italic', 'underline', 'code', 'undo', 'redo' ]
-=======
-		plugins: [ EssentialsPreset, Paragraph, Bold, Italic, Underline ],
-		toolbar: [ 'bold', 'italic', 'underline', 'undo', 'redo' ]
->>>>>>> 9decb702
 	} )
 	.then( editor => {
 		window.editor = editor;
