--- conflicted
+++ resolved
@@ -67,18 +67,12 @@
 			writer.setSelection( writer.createSelection( table, 'on' ) );
 		} );
 
-<<<<<<< HEAD
 		let cellToFocus;
 
 		for ( let i = removedRowIndexes.last; i >= removedRowIndexes.first; i-- ) {
 			this.editor.model.enqueueChange( batch, writer => {
 				const removedRowIndex = i;
 				this._removeRow( removedRowIndex, table, writer, tableMap );
-=======
-		const removedRowIndex = table.getChildIndex( tableRow );
-
-		const tableMap = [ ...new TableWalker( table, { endRow: removedRowIndex } ) ];
->>>>>>> ba3313ad
 
 				cellToFocus = getCellToFocus( table, removedRowIndex, columnIndexToFocus );
 			} );
@@ -107,7 +101,6 @@
 			updateNumericAttribute( 'headingRows', headingRows - 1, table, writer, 0 );
 		}
 
-<<<<<<< HEAD
 		// Get cells from removed row that are spanned over multiple rows.
 		tableMap
 			.filter( ( { row, rowspan } ) => row === removedRowIndex && rowspan > 1 )
@@ -135,57 +128,10 @@
 			}
 			else {
 				previousCell = cell;
-=======
-		model.change( writer => {
-			if ( headingRows && removedRowIndex <= headingRows ) {
-				updateNumericAttribute( 'headingRows', headingRows - 1, table, writer, 0 );
-			}
-
-			const cellsToMove = new Map();
-
-			// Get cells from removed row that are spanned over multiple rows.
-			tableMap
-				.filter( ( { row, rowspan } ) => row === removedRowIndex && rowspan > 1 )
-				.forEach( ( { column, cell, rowspan } ) => cellsToMove.set( column, { cell, rowspanToSet: rowspan - 1 } ) );
-
-			// Reduce rowspan on cells that are above removed row and overlaps removed row.
-			tableMap
-				.filter( ( { row, rowspan } ) => row <= removedRowIndex - 1 && row + rowspan > removedRowIndex )
-				.forEach( ( { cell, rowspan } ) => updateNumericAttribute( 'rowspan', rowspan - 1, cell, writer ) );
-
-			// Move cells to another row.
-			const targetRowIndex = removedRowIndex + 1;
-			const tableWalker = new TableWalker( table, { includeSpanned: true, startRow: targetRowIndex, endRow: targetRowIndex } );
-
-			let previousCell;
-
-			for ( const { row, column, cell } of [ ...tableWalker ] ) {
-				if ( cellsToMove.has( column ) ) {
-					const { cell: cellToMove, rowspanToSet } = cellsToMove.get( column );
-					const targetPosition = previousCell ?
-						writer.createPositionAfter( previousCell ) :
-						writer.createPositionAt( table.getChild( row ), 0 );
-
-					writer.move( writer.createRangeOn( cellToMove ), targetPosition );
-					updateNumericAttribute( 'rowspan', rowspanToSet, cellToMove, writer );
-
-					previousCell = cellToMove;
-				} else {
-					previousCell = cell;
-				}
->>>>>>> ba3313ad
 			}
 		}
 
-<<<<<<< HEAD
 		writer.remove( tableRow );
-=======
-			writer.remove( tableRow );
-
-			const cellToFocus = getCellToFocus( table, removedRowIndex, columnToFocus );
-			writer.setSelection( writer.createPositionAt( cellToFocus, 0 ) );
-		} );
->>>>>>> ba3313ad
 	}
 }
 
@@ -200,15 +146,10 @@
 }
 
 // Returns a cell that should be focused before removing the row, belonging to the same column as the currently focused cell.
-<<<<<<< HEAD
-function getCellToFocus( table, removedRowIndex, columnToFocus ) {
-	const row = table.getChild( removedRowIndex );
-=======
 // * If the row was not the last one, the cell to focus will be in the row that followed it (before removal).
 // * If the row was the last one, the cell to focus will be in the row that preceded it (before removal).
 function getCellToFocus( table, removedRowIndex, columnToFocus ) {
 	const row = table.getChild( removedRowIndex ) || table.getChild( table.childCount - 1 );
->>>>>>> ba3313ad
 
 	// Default to first table cell.
 	let cellToFocus = row.getChild( 0 );
