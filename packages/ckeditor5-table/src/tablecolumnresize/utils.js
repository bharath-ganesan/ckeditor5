/**
 * @license Copyright (c) 2003-2022, CKSource Holding sp. z o.o. All rights reserved.
 * For licensing, see LICENSE.md or https://ckeditor.com/legal/ckeditor-oss-license
 */

/**
 * @module table/tablecolumnresize/utils
 */

import { global } from 'ckeditor5/src/utils';
import {
	COLUMN_WIDTH_PRECISION,
	COLUMN_MIN_WIDTH_AS_PERCENTAGE,
	COLUMN_MIN_WIDTH_IN_PIXELS
} from './constants';

/**
 * Collects all table model elements affected by the differ. Only tables with 'columnsWidth' attribute
 * are taken into account. The returned set may be empty.
 *
 * @param {Array.<module:engine/model/differ~DiffItem>} changes
 * @param {module:engine/model/model~Model} model
 * @returns {Set.<module:engine/model/element~Element>}
 */
export function getAffectedTables( changes, model ) {
	const affectedTables = new Set();

	for ( const change of changes ) {
		let referencePosition = null;

		// Checks if the particular change from the differ is:
		// - an insertion or removal of a table, a row or a cell,
		// - an attribute change on a table, a row or a cell.
		switch ( change.type ) {
			case 'insert':
			case 'remove':
				referencePosition = [ 'table', 'tableRow', 'tableCell' ].includes( change.name ) ?
					change.position :
					null;

				break;

			case 'attribute':
				if ( change.range.start.nodeAfter ) {
					referencePosition = [ 'table', 'tableRow', 'tableCell' ].includes( change.range.start.nodeAfter.name ) ?
						change.range.start :
						null;
				}

				break;
		}

		if ( !referencePosition ) {
			continue;
		}

		const tableNode = ( referencePosition.nodeAfter && referencePosition.nodeAfter.name === 'table' ) ?
			referencePosition.nodeAfter : referencePosition.findAncestor( 'table' );

		// We iterate over the whole table looking for the nested tables that are also affected.
		for ( const node of model.createRangeOn( tableNode ).getItems() ) {
			if ( node.is( 'element' ) && node.name === 'table' && node.hasAttribute( 'columnWidths' ) ) {
				affectedTables.add( node );
			}
		}
	}

	return affectedTables;
}

/**
 * Calculates the percentage of the minimum column width given in pixels for a given table.
 *
 * @param {module:engine/model/element~Element} table
 * @param {module:core/editor/editor~Editor} editor
 * @returns {Number}
 */
export function getColumnMinWidthAsPercentage( table, editor ) {
	return COLUMN_MIN_WIDTH_IN_PIXELS * 100 / getTableWidthInPixels( table, editor );
}

/**
 * Calculates the table width in pixels.
 *
 * @param {module:engine/model/element~Element} table
 * @param {module:core/editor/editor~Editor} editor
 * @returns {Number}
 */
export function getTableWidthInPixels( table, editor ) {
	// It is possible for a table to not have a <tbody> element - see #11878.
	const referenceElement = getChildrenViewElement( table, 'tbody', editor ) || getChildrenViewElement( table, 'thead', editor );
	const domReferenceElement = editor.editing.view.domConverter.mapViewToDom( referenceElement );

	return getElementWidthInPixels( domReferenceElement );
}

// Returns the a view element with a given name that is nested directly in a `<table>` element
// related to a given `modelTable`.
//
// @private
// @param {module:engine/model/element~Element} table
// @param {module:core/editor/editor~Editor} editor
// @param {String} elementName Name of a view to be looked for, e.g. `'colgroup`', `'thead`'.
// @returns {module:engine/view/element~Element|undefined} Matched view or `undefined` otherwise.
function getChildrenViewElement( modelTable, elementName, editor ) {
	const viewFigure = editor.editing.mapper.toViewElement( modelTable );
	const viewTable = [ ...viewFigure.getChildren() ].find( viewChild => viewChild.is( 'element', 'table' ) );

	return [ ...viewTable.getChildren() ].find( viewChild => viewChild.is( 'element', elementName ) );
}

/**
 * Returns the computed width (in pixels) of the DOM element.
 *
 * @param {HTMLElement} domElement
 * @returns {Number}
 */
export function getElementWidthInPixels( domElement ) {
	return parseFloat( global.window.getComputedStyle( domElement ).width );
}

/**
 * Returns the column indexes on the left and right edges of a cell.
 *
 * @param {module:engine/model/element~Element} cell
 * @returns {Object}
 */
export function getColumnIndex( cell, columnIndexMap ) {
	const cellColumnIndex = columnIndexMap.get( cell );
	const cellWidth = cell.getAttribute( 'colspan' ) || 1;

	return {
		leftEdge: cellColumnIndex,
		rightEdge: cellColumnIndex + cellWidth - 1
	};
}

/**
 * Returns the total number of columns in a table.
 *
 * @param {module:engine/model/element~Element} table
 * @param {module:core/editor/editor~Editor} editor
 * @returns {Number}
 */
export function getNumberOfColumn( table, editor ) {
	return editor.plugins.get( 'TableUtils' ).getColumns( table );
}

/**
<<<<<<< HEAD
=======
 * Checks if the table is already fully rendered, with the `<colgroup>` element that defines the widths for each column.
 *
 * @param {module:engine/model/element~Element} table
 * @param {module:core/editor/editor~Editor} editor
 * @returns {Number}
 */
export function isTableRendered( table, editor ) {
	return !!getChildrenViewElement( table, 'colgroup', editor );
}

/**
>>>>>>> cb6cfaa7
 * Rounds the provided value to a fixed-point number with defined number of digits after the decimal point.
 *
 * @param {Number|String} value
 * @returns {Number}
 */
export function toPrecision( value ) {
	const multiplier = Math.pow( 10, COLUMN_WIDTH_PRECISION );
	const number = parseFloat( value );

	return Math.round( number * multiplier ) / multiplier;
}

/**
 * Clamps the number within the inclusive lower (min) and upper (max) bounds. Returned number is rounded using the
 * {@link ~toPrecision `toPrecision()`} function.
 *
 * @param {Number} number
 * @param {Number} min
 * @param {Number} max
 * @returns {Number}
 */
export function clamp( number, min, max ) {
	if ( number <= min ) {
		return toPrecision( min );
	}

	if ( number >= max ) {
		return toPrecision( max );
	}

	return toPrecision( number );
}

/**
 * Creates an array with defined length and fills all elements with defined value.
 *
 * @param {Number} length
 * @param {*} value
 * @returns {Array.<*>}
 */
export function fillArray( length, value ) {
	return Array( length ).fill( value );
}

/**
 * Sums all array values that can be parsed to a float.
 *
 * @param {Array.<Number>} array
 * @returns {Number}
 */
export function sumArray( array ) {
	return array
		.map( value => parseFloat( value ) )
		.filter( value => !Number.isNaN( value ) )
		.reduce( ( result, item ) => result + item, 0 );
}

/**
 * Makes sure that the sum of the widths from all columns is 100%. If the sum of all the widths is not equal 100%, all the widths are
 * changed proportionally so that they all sum back to 100%. If there are columns without specified width, it will be distributed
 * equally between them based on the amount remaining after assigning the known widths.
 *
 * Currently, only widths provided as percentage values are supported.
 *
 * @param {Array.<Number>} columnWidths
 * @returns {Array.<Number>}
 */
export function normalizeColumnWidths( columnWidths ) {
	columnWidths = calculateMissingColumnWidths( columnWidths );
	const totalWidth = sumArray( columnWidths );

	if ( totalWidth === 100 ) {
		return columnWidths;
	}

	return columnWidths
		// Adjust all the columns proportionally.
		.map( columnWidth => toPrecision( columnWidth * 100 / totalWidth ) )
		// Due to rounding of numbers it may happen that the sum of the widths of all columns will not be exactly 100%. Therefore, the width
		// of the last column is explicitly adjusted (narrowed or expanded), since all the columns have been proportionally changed already.
		.map( ( columnWidth, columnIndex, columnWidths ) => {
			const isLastColumn = columnIndex === columnWidths.length - 1;

			if ( !isLastColumn ) {
				return columnWidth;
			}

			const totalWidth = sumArray( columnWidths );

			return toPrecision( columnWidth + 100 - totalWidth );
		} );
}

// Initializes the column widths by parsing the attribute value and calculating the uninitialized column widths. The special value 'auto'
// indicates that width for the column must be calculated. The width of such uninitialized column is calculated as follows:
// - If there is enough free space in the table for all uninitialized columns to have at least the minimum allowed width for all of them,
//   then set this width equally for all uninitialized columns.
// - Otherwise, just set the minimum allowed width for all uninitialized columns. The sum of all column widths will be greater than 100%,
//   but then it will be adjusted proportionally to 100% in {@link #normalizeColumnWidths `normalizeColumnWidths()`}.
//
// @private
// @param {Array.<Number>}
// @returns {Array.<Number>}
function calculateMissingColumnWidths( columnWidthsAttribute ) {
	const columnWidths = columnWidthsAttribute.map( columnWidth => columnWidth.trim() );

	const numberOfUninitializedColumns = columnWidths.filter( columnWidth => columnWidth === 'auto' ).length;

	if ( numberOfUninitializedColumns === 0 ) {
		return columnWidths.map( columnWidth => toPrecision( columnWidth ) );
	}

	const totalWidthOfInitializedColumns = sumArray( columnWidths );

	const widthForUninitializedColumn = Math.max(
		( 100 - totalWidthOfInitializedColumns ) / numberOfUninitializedColumns,
		COLUMN_MIN_WIDTH_AS_PERCENTAGE
	);

	return columnWidths
		.map( columnWidth => columnWidth === 'auto' ? widthForUninitializedColumn : columnWidth )
		.map( columnWidth => toPrecision( columnWidth ) );
}

// Inserts column resizer element into a view cell.
//
// @param {module:engine/view/downcastwriter~DowncastWriter} viewWriter View writer instance.
// @param {module:engine/view/element~Element} viewCell View cell.
export function insertColumnResizerElement( viewWriter, viewCell ) {
	let viewTableColumnResizerElement = [ ...viewCell.getChildren() ]
		.find( viewElement => viewElement.hasClass( 'ck-table-column-resizer' ) );

	if ( viewTableColumnResizerElement ) {
		return;
	}

	viewTableColumnResizerElement = viewWriter.createUIElement( 'div', {
		class: 'ck-table-column-resizer'
	} );

	viewWriter.insert(
		viewWriter.createPositionAt( viewCell, 'end' ),
		viewTableColumnResizerElement
	);
}

// Calculates the total horizontal space taken by the cell. That includes:
// * width;
// * left and red padding;
// * border width.
//
// @param {HTMLElement} domCell
// @returns {Number} Width in pixels without `px` at the end
export function getDomCellOuterWidth( domCell ) {
	const styles = global.window.getComputedStyle( domCell );

	return parseFloat( styles.width ) +
		parseFloat( styles.paddingLeft ) +
		parseFloat( styles.paddingRight ) +
		parseFloat( styles.borderWidth );
}<|MERGE_RESOLUTION|>--- conflicted
+++ resolved
@@ -147,20 +147,6 @@
 }
 
 /**
-<<<<<<< HEAD
-=======
- * Checks if the table is already fully rendered, with the `<colgroup>` element that defines the widths for each column.
- *
- * @param {module:engine/model/element~Element} table
- * @param {module:core/editor/editor~Editor} editor
- * @returns {Number}
- */
-export function isTableRendered( table, editor ) {
-	return !!getChildrenViewElement( table, 'colgroup', editor );
-}
-
-/**
->>>>>>> cb6cfaa7
  * Rounds the provided value to a fixed-point number with defined number of digits after the decimal point.
  *
  * @param {Number|String} value
