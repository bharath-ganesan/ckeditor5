--- conflicted
+++ resolved
@@ -15,14 +15,11 @@
 
 import { prepareImageAssetAttributes } from '../ckboxcommand';
 
-<<<<<<< HEAD
 import type {
 	CKBoxRawAssetDefinition,
 	CKBoxRawAssetDataDefinition
 } from '../ckboxconfig';
-=======
-import type { CKBoxRawAssetDefinition } from '../ckboxconfig';
->>>>>>> a0a692cc
+
 import type { InsertImageCommand } from '@ckeditor/ckeditor5-image';
 
 /**
