/**
 * @license Copyright (c) 2003-2023, CKSource Holding sp. z o.o. All rights reserved.
 * For licensing, see LICENSE.md or https://ckeditor.com/legal/ckeditor-oss-license
 */

/* globals console, window, document */

import ClassicEditor from '@ckeditor/ckeditor5-editor-classic/src/classiceditor';
import ArticlePluginSet from '@ckeditor/ckeditor5-core/tests/_utils/articlepluginset';
import ImageUpload from '@ckeditor/ckeditor5-image/src/imageupload';
import ImageInsert from '@ckeditor/ckeditor5-image/src/imageinsert';
import LinkImageEditing from '@ckeditor/ckeditor5-link/src/linkimageediting';
import PictureEditing from '@ckeditor/ckeditor5-image/src/pictureediting';
import CloudServices from '@ckeditor/ckeditor5-cloud-services/src/cloudservices';
import LinkImage from '@ckeditor/ckeditor5-link/src/linkimage';
import { TOKEN_URL } from '../_utils/ckbox-config';
import CKBox from '../../src/ckbox';
import CKBoxImageEdit from '../../src/ckboximageedit';

ClassicEditor
	.create( document.querySelector( '#editor' ), {
<<<<<<< HEAD
		plugins: [ ArticlePluginSet, PictureEditing, ImageUpload, LinkImageEditing, ImageInsert, CloudServices, CKBox, CKBoxImageEdit ],
=======
		plugins: [ ArticlePluginSet, PictureEditing, ImageUpload, LinkImageEditing, ImageInsert, CloudServices, CKBox, LinkImage ],
>>>>>>> ef8a4b9d
		toolbar: [
			'heading',
			'|',
			'bold',
			'italic',
			'link',
			'insertTable',
			'insertImage',
			'|',
			'undo',
			'redo',
			'|',
			'ckbox',
			'|',
			'ckboxImageEdit'
		],
		image: {
			toolbar: [
				'imageStyle:inline',
				'imageStyle:block',
				'imageStyle:side',
				'|',
				'toggleImageCaption',
				'imageTextAlternative',
				'|',
				'ckboxImageEdit'
			]
		},
		ckbox: {
			tokenUrl: TOKEN_URL
		}
	} )
	.then( editor => {
		window.editor = editor;
	} )
	.catch( err => {
		console.error( err.stack );
	} );<|MERGE_RESOLUTION|>--- conflicted
+++ resolved
@@ -19,11 +19,10 @@
 
 ClassicEditor
 	.create( document.querySelector( '#editor' ), {
-<<<<<<< HEAD
-		plugins: [ ArticlePluginSet, PictureEditing, ImageUpload, LinkImageEditing, ImageInsert, CloudServices, CKBox, CKBoxImageEdit ],
-=======
-		plugins: [ ArticlePluginSet, PictureEditing, ImageUpload, LinkImageEditing, ImageInsert, CloudServices, CKBox, LinkImage ],
->>>>>>> ef8a4b9d
+		plugins: [
+			ArticlePluginSet, PictureEditing, ImageUpload, LinkImageEditing,
+			ImageInsert, CloudServices, CKBox, LinkImage, CKBoxImageEdit
+		],
 		toolbar: [
 			'heading',
 			'|',
