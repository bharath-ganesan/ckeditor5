/**
 * @license Copyright (c) 2003-2023, CKSource Holding sp. z o.o. All rights reserved.
 * For licensing, see LICENSE.md or https://ckeditor.com/legal/ckeditor-oss-license
 */

/* global window, btoa, console */

import { global } from '@ckeditor/ckeditor5-utils';
import { Command } from 'ckeditor5/src/core';
import ClassicTestEditor from '@ckeditor/ckeditor5-core/tests/_utils/classictesteditor';
import { Paragraph } from '@ckeditor/ckeditor5-paragraph';
import { Heading } from '@ckeditor/ckeditor5-heading';
import { Essentials } from '@ckeditor/ckeditor5-essentials';
import { Image } from '@ckeditor/ckeditor5-image';
import CloudServices from '@ckeditor/ckeditor5-cloud-services/src/cloudservices';
import testUtils from '@ckeditor/ckeditor5-core/tests/_utils/utils';
import LinkEditing from '@ckeditor/ckeditor5-link/src/linkediting';
import PictureEditing from '@ckeditor/ckeditor5-image/src/pictureediting';
import ImageUploadEditing from '@ckeditor/ckeditor5-image/src/imageupload/imageuploadediting';
import ImageUploadProgress from '@ckeditor/ckeditor5-image/src/imageupload/imageuploadprogress';
import { setData as setModelData, getData as getModelData } from '@ckeditor/ckeditor5-engine/src/dev-utils/model';
import TokenMock from '@ckeditor/ckeditor5-cloud-services/tests/_utils/tokenmock';
import CloudServicesCoreMock from '../_utils/cloudservicescoremock';
import CKBoxEditing from '../../src/ckboxediting';

import CKBoxImageEditCommand from '../../src/ckboximageedit/ckboximageeditcommand';
import { blurHashToDataUrl } from '../../src/utils';

const CKBOX_API_URL = 'https://upload.example.com';

describe( 'CKBoxImageEditCommand', () => {
	testUtils.createSinonSandbox();

	let editor, domElement, command, model, dataMock, dataWithBlurHashMock;

	beforeEach( async () => {
		TokenMock.initialToken = [
			// Header.
			'eyJhbGciOiJIUzI1NiIsInR5cCI6IkpXVCJ9',
			// Payload.
			btoa( JSON.stringify( { auth: { ckbox: { workspaces: [ 'workspace1' ] } } } ) ),
			// Signature.
			'signature'
		].join( '.' );

		domElement = global.document.createElement( 'div' );
		global.document.body.appendChild( domElement );

		window.CKBox = {
			mountImageEditor: sinon.stub()
		};

		editor = await ClassicTestEditor.create( domElement, {
			plugins: [
				Paragraph,
				Heading,
				Image,
				CloudServices,
				Essentials,
				LinkEditing,
				PictureEditing,
				ImageUploadEditing,
				ImageUploadProgress,
				CKBoxEditing
			],
			ckbox: {
				serviceOrigin: CKBOX_API_URL,
				tokenUrl: 'foo'
			},
			substitutePlugins: [
				CloudServicesCoreMock
			]
		} );

		command = new CKBoxImageEditCommand( editor );
		command.isEnabled = true;
		editor.commands.add( 'ckboxImageEdit', command );
		model = editor.model;

		dataMock = {
			data: {
				id: 'image-id1',
				extension: 'png',
				metadata: {
					width: 100,
					height: 100
				},
				name: 'image1',
				imageUrls: {
					100: 'https://example.com/workspace1/assets/image-id1/images/100.webp',
					default: 'https://example.com/workspace1/assets/image-id1/images/100.png'
				},
				url: 'https://example.com/workspace1/assets/image-id1/file'
			}
		};

		dataWithBlurHashMock = {
			data: {
				id: 'image-id1',
				extension: 'png',
				metadata: {
					width: 100,
					height: 100,
					blurHash: 'KTF55N=ZR4PXSirp5ZOZW9'
				},
				name: 'image1',
				imageUrls: {
					100: 'https://example.com/workspace1/assets/image-id1/images/100.webp',
					default: 'https://example.com/workspace1/assets/image-id1/images/100.png'
				},
				url: 'https://example.com/workspace1/assets/image-id1/file'
			}
		};
	} );

	afterEach( async () => {
		window.CKBox = null;
		domElement.remove();

		if ( global.document.querySelector( '.ck.ckbox-wrapper' ) ) {
			global.document.querySelector( '.ck.ckbox-wrapper' ).remove();
		}

		await editor.destroy();
	} );

	describe( 'constructor', () => {
		it( 'should be a command instance', () => {
			expect( command ).to.be.instanceOf( Command );
		} );

		it( 'should set "#value" property to false', () => {
			expect( command.value ).to.be.false;
		} );
	} );

	describe( 'execute', () => {
		it( 'should fire "ckboxImageEditor:open" event after command execution', () => {
			const spy = sinon.spy();

			command.on( 'ckboxImageEditor:open', spy );
			command.execute();

			expect( spy.callCount ).to.equal( 1 );
		} );

		it( 'should fire "ckboxImageEditor:open" event as many times as command executions', () => {
			const spy = sinon.spy();

			command.on( 'ckboxImageEditor:open', spy );

			for ( let i = 1; i <= 5; i++ ) {
				command.execute();
			}

			expect( spy.callCount ).to.equal( 1 );
		} );
	} );

	describe( 'events', () => {
		describe( 'opening dialog ("ckboxImageEditor:open")', () => {
			beforeEach( () => {
				sinon.useFakeTimers( { now: Date.now() } );
			} );

			afterEach( () => {
				sinon.restore();
			} );

			it( 'should create a wrapper if it is not yet created and mount it in the document body', () => {
				command.execute();

				const wrapper = command._wrapper;

				expect( wrapper.nodeName ).to.equal( 'DIV' );
				expect( wrapper.className ).to.equal( 'ck ckbox-wrapper' );
			} );

			it( 'should create and mount a wrapper only once', () => {
				command.execute();

				const wrapper1 = command._wrapper;

				command.execute();

				const wrapper2 = command._wrapper;

				command.execute();

				const wrapper3 = command._wrapper;

				expect( wrapper1 ).to.equal( wrapper2 );
				expect( wrapper2 ).to.equal( wrapper3 );
			} );

			it( 'should not create a wrapper if the command is disabled', () => {
				command.isEnabled = false;
				command.execute();

				expect( command._wrapper ).to.equal( null );
			} );

			it( 'should not create a wrapper if the wrapper is already created', () => {
				const wrapper = global.document.createElement( 'p' );

				command._wrapper = wrapper;
				command.execute();

				expect( command._wrapper ).to.equal( wrapper );
			} );

			it( 'should open the CKBox Image Editor dialog instance only once', () => {
				command.execute();
				command.execute();
				command.execute();

				expect( window.CKBox.mountImageEditor.callCount ).to.equal( 1 );
			} );
		} );

		describe( 'closing dialog ("ckboxImageEditor:close")', () => {
			let onClose;

			beforeEach( () => {
				onClose = command._prepareOptions().onClose;
			} );

			it( 'should fire "ckboxImageEditor:close" event after closing the CKBox Image Editor dialog', () => {
				const spy = sinon.spy();

				command.on( 'ckboxImageEditor:close', spy );
				onClose();

				expect( spy.callCount ).to.equal( 1 );
			} );

			it( 'should remove the wrapper after closing the CKBox Image Editor dialog', () => {
				command.execute();

				expect( command._wrapper ).not.to.equal( null );

				const spy = sinon.spy( command._wrapper, 'remove' );

				onClose();

				expect( spy.callCount ).to.equal( 1 );
				expect( command._wrapper ).to.equal( null );
			} );

			it( 'should focus view after closing the CKBox Image Editor dialog', () => {
				const focusSpy = testUtils.sinon.spy( editor.editing.view, 'focus' );

				const openSpy = sinon.spy();
				const closeSpy = sinon.spy();

				command.on( 'ckboxImageEditor:open', openSpy );
				command.execute();

				command.on( 'ckboxImageEditor:close', closeSpy );
				onClose();

				expect( openSpy.callCount ).to.equal( 1 );
				expect( closeSpy.callCount ).to.equal( 1 );

				sinon.assert.calledOnce( focusSpy );
			} );
		} );

		describe( 'saving edited asset', () => {
			let onSave, sinonXHR, jwtToken;

			beforeEach( () => {
				jwtToken = createToken( { auth: { ckbox: { workspaces: [ 'workspace1' ] } } } );
				onSave = command._prepareOptions().onSave;
				sinonXHR = testUtils.sinon.useFakeServer();
				sinonXHR.autoRespond = true;
			} );

<<<<<<< HEAD
			afterEach( () => {
				sinonXHR.restore();
			} );

			it( 'should pool data for edited image and if success status, save it', done => {
				setModelData( model, '[<imageBlock alt="alt text" ckboxImageId="example-id" src="/assets/sample.png"></imageBlock>]' );
				const clock = sinon.useFakeTimers();

				sinonXHR.respondWith( 'GET', CKBOX_API_URL + '/assets/image-id1', [
					200,
					{ 'Content-Type': 'application/json' },
					JSON.stringify( {
						metadata: {
							metadataProcessingStatus: 'success'
						}
					} )
				] );

				const dataMock = {
					data: {
						id: 'image-id1',
						extension: 'png',
						metadata: {
							width: 100,
							height: 100
						},
						name: 'image1',
						imageUrls: {
							100: 'https://example.com/workspace1/assets/image-id1/images/100.webp',
							default: 'https://example.com/workspace1/assets/image-id1/images/100.png'
						},
						url: 'https://example.com/workspace1/assets/image-id1/file'
					}
				};

				command.decorate( 'updateImage' );

				editor.listenTo( command, 'updateImage', () => {
					expect( getModelData( model ) ).to.equal(
						'[<imageBlock alt="" ckboxImageId="image-id1" height="100" sources="[object Object]"' +
							' src="https://example.com/workspace1/assets/image-id1/images/100.png" width="100">' +
						'</imageBlock>]'
					);
					done();
				} );

				onSave( dataMock );
				clock.tick( 1500 );
			} );

			it( 'should stop pooling if limit was reached', () => {
				const clock = sinon.useFakeTimers();

				const respondSpy = sinon.spy( sinonXHR, 'respond' );

				sinonXHR.respondWith( 'GET', CKBOX_API_URL + '/assets/image-id1', [
					200,
					{ 'Content-Type': 'application/json' },
					JSON.stringify( {
						metadata: {
							metadataProcessingStatus: 'queued'
						}
					} )
				] );

				const dataMock = {
					data: {
						id: 'image-id1',
						extension: 'png',
						metadata: {
							width: 100,
							height: 100
						},
						name: 'image1',
						imageUrls: {
							100: 'https://example.com/workspace1/assets/image-id1/images/100.webp',
							default: 'https://example.com/workspace1/assets/image-id1/images/100.png'
						},
						url: 'https://example.com/workspace1/assets/image-id1/file'
					}
				};

				onSave( dataMock );

				clock.tick( 15000 );

				sinon.assert.callCount( respondSpy, 10 );
			} );

			it( 'should reject if fetching asset\\s status ended with the authorization error', () => {
				sinon.stub( console, 'error' );

				sinonXHR.respondWith( 'GET', CKBOX_API_URL + '/assets/image-id1', [
					401,
					{ 'Content-Type': 'application/json' },
					JSON.stringify( { message: 'Invalid token.', statusCode: 401 } )
				] );

				const dataMock = {
					id: 'image-id1',
					extension: 'png',
					metadata: {
						width: 100,
						height: 100
					},
					name: 'image1',
					imageUrls: {
						100: 'https://example.com/workspace1/assets/image-id1/images/100.webp',
						default: 'https://example.com/workspace1/assets/image-id1/images/100.png'
					},
					url: 'https://example.com/workspace1/assets/image-id1/file'
				};

				return command.getAssetStatusFromServer( dataMock )
					.then( res => {
						expect( res.message ).to.equal( 'Invalid token.' );
						throw new Error( 'Expected to be rejected.' );
					}, () => {
						expect( sinonXHR.requests[ 0 ].requestHeaders ).to.be.an( 'object' );
						expect( sinonXHR.requests[ 0 ].requestHeaders ).to.contain.property( 'Authorization', jwtToken );
						expect( sinonXHR.requests[ 0 ].requestHeaders ).to.contain.property( 'CKBox-Version', 'CKEditor 5' );
					} );
			} );

			it( 'should fire "ckboxImageEditor:save" and "ckboxImageEditor:processed" ' +
				'event after hit "Save" button in the CKBox Image Editor dialog', done => {
				const clock = sinon.useFakeTimers();
				const spyBeginProcess = sinon.spy();
				const spyFinishProcess = sinon.spy();

				setModelData( model, '[<imageBlock alt="alt text" ckboxImageId="example-id" src="/assets/sample.png"></imageBlock>]' );

				sinonXHR.respondWith( 'GET', CKBOX_API_URL + '/assets/image-id1', [
					200,
					{ 'Content-Type': 'application/json' },
					JSON.stringify( {
						metadata: {
							metadataProcessingStatus: 'success'
						}
					} )
				] );

				command.on( 'ckboxImageEditor:save', spyBeginProcess );
				command.on( 'ckboxImageEditor:processed', spyFinishProcess );

				const dataMock = {
					data: {
						id: 'image-id1',
						extension: 'png',
						metadata: {
							width: 100,
							height: 100
						},
						name: 'image1',
						imageUrls: {
							100: 'https://example.com/workspace1/assets/image-id1/images/100.webp',
							default: 'https://example.com/workspace1/assets/image-id1/images/100.png'
						},
						url: 'https://example.com/workspace1/assets/image-id1/file'
					}
				};
=======
			it( 'should fire "ckboxImageEditor:save" and "ckboxImageEditor:processed" ' +
				'event after hit "Save" button in the CKBox Image Editor dialog', () => {
				const spySave = sinon.spy();
				const spyProcessed = sinon.spy();

				const stub = sinon.stub( command, '_waitForAssetProcessed' ).callsFake(
					() => Promise.resolve( command.fire( 'ckboxImageEditor:processed', dataMock ) ) );

				command.on( 'ckboxImageEditor:save', spySave );
				command.on( 'ckboxImageEditor:processed', spyProcessed );
>>>>>>> ab3e5c4e

				command.on( 'ckboxImageEditor:processed', () => {
					expect( spyBeginProcess.callCount ).to.equal( 1 );
					expect( spyFinishProcess.callCount ).to.equal( 1 );
					done();
				} );

				onSave( dataMock );

<<<<<<< HEAD
				clock.tick( 4000 );
			} );

			it( 'should replace image with saved one (with blurHash placeholder)', done => {
				const clock = sinon.useFakeTimers();

				setModelData( model, '[<imageBlock alt="alt text" ckboxImageId="example-id" ' +
					' width="50" height="50" src="/assets/sample.png"></imageBlock>]' );

				sinonXHR.respondWith( 'GET', CKBOX_API_URL + '/assets/image-id1', [
					200,
					{ 'Content-Type': 'application/json' },
					JSON.stringify( {
						metadata: {
							metadataProcessingStatus: 'success'
						}
					} )
				] );

				const dataMock = {
					data: {
						id: 'image-id1',
						extension: 'png',
						metadata: {
							width: 100,
							height: 100,
							blurHash: 'KTF55N=ZR4PXSirp5ZOZW9'
						},
						name: 'image1',
						imageUrls: {
							100: 'https://example.com/workspace1/assets/image-id1/images/100.webp',
							default: 'https://example.com/workspace1/assets/image-id1/images/100.png'
						},
						url: 'https://example.com/workspace1/assets/image-id1/file'
					}
				};

				const placeholder = blurHashToDataUrl( dataMock.data.metadata.blurHash );

				command.decorate( 'updateImage' );

				editor.listenTo( command, 'updateImage', () => {
					expect( getModelData( model ) ).to.equal(
						'[<imageBlock ' +
						'alt="" ' +
						'ckboxImageId="image-id1" ' +
						'height="100" ' +
						'placeholder="' + placeholder + '" ' +
						'sources="[object Object]" ' +
						'src="https://example.com/workspace1/assets/image-id1/images/100.png" ' +
						'width="100">' +
					'</imageBlock>]'
					);
					done();
				} );

				onSave( dataMock );

				clock.tick( 4000 );
=======
				expect( spySave.callCount ).to.equal( 1 );

				stub( dataMock ).then( () => {
					expect( spyProcessed.callCount ).to.equal( 1 );
				} );
			} );

			describe( '("ckboxImageEditor:save")', () => {
				it( 'should fire "ckboxImageEditor:save" event after hit "Save" button in the CKBox Image Editor dialog', () => {
					const spySave = sinon.spy();

					command.on( 'ckboxImageEditor:save', spySave );

					onSave( dataMock );

					expect( spySave.callCount ).to.equal( 1 );
				} );
			} );

			describe( '"ckboxImageEditor:processed"', () => {
				it( 'should fire "ckboxImageEditor:processed" event after hit "Save" button in the CKBox Image Editor dialog', () => {
					const spyProcessed = sinon.spy();

					const stub = sinon.stub( command, '_waitForAssetProcessed' ).callsFake(
						() => Promise.resolve( command.fire( 'ckboxImageEditor:processed', dataMock ) ) );

					stub( dataMock ).then( () => {
						expect( spyProcessed.callCount ).to.equal( 1 );
					} );
				} );

				it( 'should replace image with saved one', () => {
					setModelData( model, '[<imageBlock alt="alt text" ckboxImageId="example-id" ' +
						' width="50" height="50" src="/assets/sample.png"></imageBlock>]' );

					const stub = sinon.stub( command, '_waitForAssetProcessed' ).callsFake(
						() => Promise.resolve( command.fire( 'ckboxImageEditor:processed', dataMock ) ) );

					stub( dataMock ).then( () => {
						expect( getModelData( model ) ).to.equal(
							'[<imageBlock ' +
								'alt="" ' +
								'ckboxImageId="image-id1" ' +
								'height="100" ' +
								'src="https://example.com/workspace1/assets/image-id1/images/100.png" ' +
								'width="100">' +
							'</imageBlock>]'
						);
					} );
				} );

				it( 'should replace image with saved one (with blurHash placeholder)', () => {
					setModelData( model, '[<imageBlock alt="alt text" ckboxImageId="example-id" ' +
						' width="50" height="50" src="/assets/sample.png"></imageBlock>]' );

					const stub = sinon.stub( command, '_waitForAssetProcessed' ).callsFake(
						() => Promise.resolve( command.fire( 'ckboxImageEditor:processed', dataWithBlurHashMock ) ) );

					const placeholder = blurHashToDataUrl( dataWithBlurHashMock.data.metadata.blurHash );

					stub( dataWithBlurHashMock ).then( () => {
						expect( getModelData( model ) ).to.equal(
							'[<imageBlock ' +
								'alt="" ' +
								'ckboxImageId="image-id1" ' +
								'height="100" ' +
								'placeholder="' + placeholder + '" ' +
								'src="https://example.com/workspace1/assets/image-id1/images/100.png" ' +
								'width="100">' +
							'</imageBlock>]'
						);
					} );
				} );
>>>>>>> ab3e5c4e
			} );
		} );
	} );

	function createToken( tokenClaims ) {
		return [
			// Header.
			'eyJhbGciOiJIUzI1NiIsInR5cCI6IkpXVCJ9',
			// Payload.
			btoa( JSON.stringify( tokenClaims ) ),
			// Signature.
			'signature'
		].join( '.' );
	}
} );<|MERGE_RESOLUTION|>--- conflicted
+++ resolved
@@ -276,7 +276,6 @@
 				sinonXHR.autoRespond = true;
 			} );
 
-<<<<<<< HEAD
 			afterEach( () => {
 				sinonXHR.restore();
 			} );
@@ -312,9 +311,7 @@
 					}
 				};
 
-				command.decorate( 'updateImage' );
-
-				editor.listenTo( command, 'updateImage', () => {
+				command.on( 'ckboxImageEditor:processed', () => {
 					expect( getModelData( model ) ).to.equal(
 						'[<imageBlock alt="" ckboxImageId="image-id1" height="100" sources="[object Object]"' +
 							' src="https://example.com/workspace1/assets/image-id1/images/100.png" width="100">' +
@@ -402,44 +399,6 @@
 			} );
 
 			it( 'should fire "ckboxImageEditor:save" and "ckboxImageEditor:processed" ' +
-				'event after hit "Save" button in the CKBox Image Editor dialog', done => {
-				const clock = sinon.useFakeTimers();
-				const spyBeginProcess = sinon.spy();
-				const spyFinishProcess = sinon.spy();
-
-				setModelData( model, '[<imageBlock alt="alt text" ckboxImageId="example-id" src="/assets/sample.png"></imageBlock>]' );
-
-				sinonXHR.respondWith( 'GET', CKBOX_API_URL + '/assets/image-id1', [
-					200,
-					{ 'Content-Type': 'application/json' },
-					JSON.stringify( {
-						metadata: {
-							metadataProcessingStatus: 'success'
-						}
-					} )
-				] );
-
-				command.on( 'ckboxImageEditor:save', spyBeginProcess );
-				command.on( 'ckboxImageEditor:processed', spyFinishProcess );
-
-				const dataMock = {
-					data: {
-						id: 'image-id1',
-						extension: 'png',
-						metadata: {
-							width: 100,
-							height: 100
-						},
-						name: 'image1',
-						imageUrls: {
-							100: 'https://example.com/workspace1/assets/image-id1/images/100.webp',
-							default: 'https://example.com/workspace1/assets/image-id1/images/100.png'
-						},
-						url: 'https://example.com/workspace1/assets/image-id1/file'
-					}
-				};
-=======
-			it( 'should fire "ckboxImageEditor:save" and "ckboxImageEditor:processed" ' +
 				'event after hit "Save" button in the CKBox Image Editor dialog', () => {
 				const spySave = sinon.spy();
 				const spyProcessed = sinon.spy();
@@ -449,77 +408,9 @@
 
 				command.on( 'ckboxImageEditor:save', spySave );
 				command.on( 'ckboxImageEditor:processed', spyProcessed );
->>>>>>> ab3e5c4e
-
-				command.on( 'ckboxImageEditor:processed', () => {
-					expect( spyBeginProcess.callCount ).to.equal( 1 );
-					expect( spyFinishProcess.callCount ).to.equal( 1 );
-					done();
-				} );
 
 				onSave( dataMock );
 
-<<<<<<< HEAD
-				clock.tick( 4000 );
-			} );
-
-			it( 'should replace image with saved one (with blurHash placeholder)', done => {
-				const clock = sinon.useFakeTimers();
-
-				setModelData( model, '[<imageBlock alt="alt text" ckboxImageId="example-id" ' +
-					' width="50" height="50" src="/assets/sample.png"></imageBlock>]' );
-
-				sinonXHR.respondWith( 'GET', CKBOX_API_URL + '/assets/image-id1', [
-					200,
-					{ 'Content-Type': 'application/json' },
-					JSON.stringify( {
-						metadata: {
-							metadataProcessingStatus: 'success'
-						}
-					} )
-				] );
-
-				const dataMock = {
-					data: {
-						id: 'image-id1',
-						extension: 'png',
-						metadata: {
-							width: 100,
-							height: 100,
-							blurHash: 'KTF55N=ZR4PXSirp5ZOZW9'
-						},
-						name: 'image1',
-						imageUrls: {
-							100: 'https://example.com/workspace1/assets/image-id1/images/100.webp',
-							default: 'https://example.com/workspace1/assets/image-id1/images/100.png'
-						},
-						url: 'https://example.com/workspace1/assets/image-id1/file'
-					}
-				};
-
-				const placeholder = blurHashToDataUrl( dataMock.data.metadata.blurHash );
-
-				command.decorate( 'updateImage' );
-
-				editor.listenTo( command, 'updateImage', () => {
-					expect( getModelData( model ) ).to.equal(
-						'[<imageBlock ' +
-						'alt="" ' +
-						'ckboxImageId="image-id1" ' +
-						'height="100" ' +
-						'placeholder="' + placeholder + '" ' +
-						'sources="[object Object]" ' +
-						'src="https://example.com/workspace1/assets/image-id1/images/100.png" ' +
-						'width="100">' +
-					'</imageBlock>]'
-					);
-					done();
-				} );
-
-				onSave( dataMock );
-
-				clock.tick( 4000 );
-=======
 				expect( spySave.callCount ).to.equal( 1 );
 
 				stub( dataMock ).then( () => {
@@ -593,7 +484,6 @@
 						);
 					} );
 				} );
->>>>>>> ab3e5c4e
 			} );
 		} );
 	} );
