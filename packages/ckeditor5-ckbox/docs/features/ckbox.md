---
category: features-file-management
menu-title: CKBox
meta-title: CKBox file manager | CKEditor 5 Documentation
meta-description: Learn all about using the CKBox file manager and service with CKEditor 5
modified_at: 2022-06-20
order: 10
badges: [ premium ]
---

{@snippet features/build-ckbox-source}

# CKBox file manager

CKBox is a dedicated asset manager supporting file and image upload. The CKBox feature lets you easily upload various files and insert images and links to other files into your content. It also offers image conversion and optimization capabilities and provides a {@link features/images-responsive responsive images mechanism} for CKEditor&nbsp;5.

<info-box>
	This is a premium feature and you need a subscription to use it. You can [purchase it here](https://ckeditor.com/pricing/) for your open-source CKEditor implementation. [Contact us](https://ckeditor.com/contact/?sales=true#contact-form) if:
	* CKEditor commercial license is needed for your application.
	* You need the **on-premises (self-hosted)** version of the service.
	* You have other licensing questions.

	You can also sign up for the [CKEditor Premium Features 30-day free trial](https://orders.ckeditor.com/trial/premium-features) to test the feature.
</info-box>

## How CKBox enhances CKEditor&nbsp;5

As a full-fledged file manager, CKBox also replaces the basic CKEditor&nbsp;5 image upload feature. It provides image and file upload and management capabilities:

* Enables drag & drop uploads of images and other files.
* Transforms the _Image_ toolbar button, allowing the user to quickly upload and insert an image without opening the CKBox UI.
* Adds a separate dedicated toolbar button to open the CKBox UI to manage and reuse uploaded files.
* Provides {@link @ckbox features/images/editing basic editing capabilities}, like crop, resize, rotate, and flip right from the {@link features/images-overview#image-contextual-toolbar image contextual toolbar} for images served by CKBox.
* Supports workspaces that allow separating assets for different users.

With CKBox you no longer need to write server-side code to upload and scale images or manage uploaded files.

To find out more about CKBox, the brand-new file manager and image editor, visit the [CKBox website](https://ckeditor.com/ckbox/) and read the dedicated {@link @ckbox guides/index CKBox documentation page}.

## Demo

To upload a file using CKBox, use the open file manager toolbar button {@icon @ckeditor/ckeditor5-core/theme/icons/browse-files.svg Open file manager}. You can choose more than one file at a time. Use the edit image button {@icon @ckeditor/ckeditor5-ckbox/theme/icons/ckbox-image-edit.svg} from either the main toolbar or the image contextual toolbar to edit the selected image.

Note that the image toolbar button {@icon @ckeditor/ckeditor5-core/theme/icons/image-upload.svg Image upload} will now also upload images right into the CKBox file manager and you can {@link features/drag-drop drag and drop} them, too. You can then access the files from the management panel.

{@snippet features/ckbox}

<info-box info>
	This demo presents a limited set of features. Visit the {@link examples/builds/full-featured-editor feature-rich editor example} to see more in action.
</info-box>

Image files are inserted into the content as images that you can drag around and resize. Non-embeddable files (like PDF files) are inserted as links.

You can also upload images by dragging them into your content. After you drag an image into the editor, it gets uploaded into the CKBox cloud storage and inserted into the content.

## Installation

<<<<<<< HEAD
=======
<info-box info>
	⚠️ **New import paths**

	Starting with {@link updating/update-to-42 version 42.0.0}, we changed the format of import paths. This guide uses the new, shorter format. Refer to the {@link getting-started/legacy-getting-started/legacy-imports Packages in the legacy setup} guide if you use an older version of CKEditor&nbsp;5.
</info-box>

>>>>>>> e9ac15f6
To use this feature in your application, you must first load the CKBox library and then enable CKBox integration in your rich-text editor instance.

The easiest way to load the CKBox library is to include the `<script>` tag loading the `ckbox.js` file first:

```html
<script src="https://cdn.ckbox.io/ckbox/latest/ckbox.js"></script>
```

The CKBox feature requires one of the following plugins to be loaded to work correctly:

* {@link module:image/imageblock~ImageBlock The `ImageBlock` feature}
* {@link module:image/imageinline~ImageInline The `ImageInline` feature}
* {@link module:image/image~Image The `Image` feature} (a glue plugin that loads both the `ImageBlock` and `ImageInline` features)

If you do not have any of these plugins in your editor, install one and add it to your plugin list.

Please also remember, that the CKBox plugin requires the following dependency plugins to work properly: `PictureEditing`, `ImageUpload`, and `CloudServices`.

You must include the `CKBoxImageEdit` plugin if you want to use CKBox image editing capabilities from within CKEditor&nbsp;5.

Finally, add {@link module:ckbox/ckbox~CKBox} to your plugin list and toolbar, and [configure](#configuration) the feature as needed. An example configuration may look like this:

```js
import { ClassicEditor, Image, ImageUpload, PictureEditing, CKBox, CKBoxImageEdit, CloudServices } from 'ckeditor5';

ClassicEdito
	.create( document.querySelector( '#editor' ), {
		plugins: [ Image, PictureEditing, ImageUpload, CloudServices, CKBox, CKBoxImageEdit, /* ... */ ],
		toolbar: [ 'ckbox', 'ckboxImageEdit', /* ... */ ], // Depending on your preference.
		ckbox: {
			// Feature configuration including license key.
			// ...
		}
	} )
	.then( /* ... */ )
	.catch( /* ... */ );
```

Further in the document, the dependency plugins will be omitted in code listings for clarity.

### Adding the image editing button to the image toolbar

To invoke the CKBox image editor straight from the image contextual toolbar (available at right-click in an image), it needs to be added to the toolbar configuration.

{@img assets/img/toolbar-items.png 402 An extended contextual toolbar.}

The snippet below shows an example image contextual toolbar configuration.

```js
ClassicEditor
	.create( document.querySelector( '#editor' ), {
		image: {
			toolbar: [ 'toggleImageCaption', 'imageTextAlternative', 'ckboxImageEdit' ]
		}
	} )
	.then( /* ... */ )
	.catch( /* ... */ );
```

## Configuration

The feature can be configured via the {@link module:ckbox/ckboxconfig~CKBoxConfig `config.ckbox`} object.

### Before you start

<info-box>
	This is a premium feature. [Contact us](https://ckeditor.com/contact/?sales=true#contact-form) to receive an offer tailored to your needs.

	You can also sign up for the [CKEditor Premium Features 30-day free trial](https://orders.ckeditor.com/trial/premium-features) to test the feature.

	If you already have a valid license, please log into your [user dashboard](https://dashboard.ckeditor.com/) to access the feature settings.
</info-box>

After you purchase a license, log into the CKEditor Ecosystem customer dashboard to create access credentials, as explained in the {@link @ckbox guides/configuration/authentication CKBox configuration guide}.

### Defining upload categories

By default, the CKBox feature maps the uploaded image type to the category configured on the cloud service. You can override this behavior and provide your own mappings via the {@link module:ckbox/ckboxconfig~CKBoxConfig#defaultUploadCategories `config.ckbox.defaultUploadCategories`} configuration option. It is an object, where the keys define categories and their values are the types of images that will be uploaded to these categories. The categories might be referenced either by their name or by their ID. Referencing by ID is future-proof because it will not require configuration changes when a category name changes.

```js
import { ClassicEditor, CKBox } from 'ckeditor5';

ClassicEditor
	.create( document.querySelector( '#editor' ), {
		plugins: [ CKBox, /* ... */ ],
		toolbar: [ 'ckbox', /* ... */ ],
		ckbox: {
			defaultUploadCategories: {
				Bitmaps: [ 'bmp' ],
				Pictures: [ 'jpg', 'jpeg' ],
				Scans: [ 'png', 'tiff' ],
				// The category below is referenced by its ID.
				'fdf2a647-b67f-4a6c-b692-5ba1dc1ed87b': [ 'gif' ]
			}
		}
	} )
	.then( /* ... */ )
	.catch( /* ... */ );
```

If you define your own upload category mappings for a particular image type, only your first found category will be taken into account while finding the appropriate category for the uploaded image. Category mappings configured on the server will not be searched in that case. The image will not be uploaded (and hence inserted into the editor) in the following cases:

* If you have defined your own category mapping in `defaultUploadCategories` for the uploaded image type:
   * The category does not exist on the server.
   * The category exists on the server, but the server configuration does not allow the uploaded image type.
* If you have not defined your own category mapping in `defaultUploadCategories` for the uploaded image type:
   * There is no category mapping for the uploaded image type on the server.

### Defining default upload workspace

The [CKBox workspaces](https://ckeditor.com/docs/ckbox/latest/features/file-management/workspaces.html) provide a convenient solution for achieving data isolation and user separation within CKBox. With workspaces, you can easily create separate storage and data spaces, giving you precise control over assigning specific users, user groups, or tenants to each workspace.

If the user is assigned to more than one workspace, by default all the files uploaded directly from CKEditor are located in the first workspace in the list of workspaces allowed in the user's JWT token. This corresponds to uploads through drag and drop into the editor area, pasting images from the clipboard, or images uploaded using the Image {@icon @ckeditor/ckeditor5-core/theme/icons/image-upload.svg Image} feature. If you would like to define a specific workspace for files uploaded this way, you can define its ID in the `defaultUploadWorkspaceId` option. After that, all the files uploaded directly from CKEditor will be placed in the specified workspace.

```js
import { ClassicEditor, CKBox } from 'ckeditor5';

ClassicEditor
	.create( document.querySelector( '#editor' ), {
		plugins: [ CKBox, /* ... */ ],
		toolbar: [ 'ckbox', /* ... */ ],
		ckbox: {
			tokenUrl: 'https://your.token.url',
			// Sample workspace referenced by its ID.
			defaultUploadWorkspaceId: [ 'pHUSQFj_QIvc' ]
		}
	} )
	.then( /* ... */ )
	.catch( /* ... */ );
```

You can obtain the list of available workspaces using the [Workspaces REST API](https://ckeditor.com/docs/ckbox/latest/features/file-management/workspaces.html#managing-workspaces-with-the-rest-api).

### Adding the ID for inserted assets

After choosing an asset from the CKBox dialog, it is inserted into the editor content with a unique `data-ckbox-resource-id` attribute. If you want to disable it and do not want to add this attribute, set the {@link module:ckbox/ckboxconfig~CKBoxConfig#ignoreDataId `config.ckbox.ignoreDataId`} option to `true`:

```js
import { ClassicEditor, CKBox } from 'ckeditor5';

ClassicEditor
	.create( document.querySelector( '#editor' ), {
		plugins: [ CKBox, /* ... */ ],
		toolbar: [ 'ckbox', /* ... */ ],
		ckbox: {
			ignoreDataId: true
		}
	} )
	.then( /* ... */ )
	.catch( /* ... */ );
```

### Changing the language

By default, the CKBox dialog takes the current language from the editor. If you want to use a different language, you can set the language code in the {@link module:ckbox/ckboxconfig~CKBoxConfig#language `config.ckbox.language`} option:

```js
import { ClassicEditor, CKBox } from 'ckeditor5';

ClassicEditor
	.create( document.querySelector( '#editor' ), {
		plugins: [ CKBox, /* ... */ ],
		toolbar: [ 'ckbox', /* ... */ ],
		ckbox: {
			language: 'es'
		}
	} )
	.then( /* ... */ )
	.catch( /* ... */ );
```

Also, make sure to include the translation file after loading the CKBox library:

```html
<script src="https://cdn.ckbox.io/ckbox/latest/ckbox.js"></script>
<script src="https://cdn.ckbox.io/CKBox/1.2.1/translations/es.js"></script>
```

### Providing the token URL

The CKBox feature requires the token endpoint URL configured in the {@link module:ckbox/ckboxconfig~CKBoxConfig#tokenUrl `config.ckbox.tokenUrl`} key. If not explicitly provided, the token URL from {@link module:cloud-services/cloudservicesconfig~CloudServicesConfig#tokenUrl `config.cloudServices.tokenUrl`} is used instead. If both are provided, the token URL defined in `config.ckbox.tokenUrl` takes precedence over the `config.cloudServices.tokenUrl`.

```js
import { ClassicEditor, CKBox } from 'ckeditor5';

ClassicEditor
	.create( document.querySelector( '#editor' ), {
		plugins: [ CKBox, /* ... */ ],
		toolbar: [ 'ckbox', /* ... */ ],
		ckbox: {
			tokenUrl: 'https://example.com/cs-token-endpoint'
		}
	} )
	.then( /* ... */ )
	.catch( /* ... */ );
```

### Configuring the API service

If you host the cloud service in your environment, you should configure the base URL of the API service via the {@link module:ckbox/ckboxconfig~CKBoxConfig#serviceOrigin `config.ckbox.serviceOrigin`} option:

```js
import { ClassicEditor, CKBox } from 'ckeditor5';

ClassicEditor
	.create( document.querySelector( '#editor' ), {
		plugins: [ CKBox, /* ... */ ],
		toolbar: [ 'ckbox', /* ... */ ],
		ckbox: {
			serviceOrigin: 'https://example.com/'
		}
	} )
	.then( /* ... */ )
	.catch( /* ... */ );
```

### Editing external images

If you want to allow CKBox to edit external images, not hosted by the file manager (for example, pasted via URL) you need to whitelist the URLs of the images. You can do this using the {@link module:ckbox/ckboxconfig~CKBoxConfig#allowExternalImagesEditing `config.ckbox.allowExternalImagesEditing`} option:

```js
import { CKBox } from 'ckeditor5';

ClassicEditor
	.create( document.querySelector( '#editor' ), {
		plugins: [ CKBox, /* ... */ ],
		toolbar: [ 'ckbox', /* ... */ ],
		ckbox: {
			allowExternalImagesEditing: [ 'origin', /^cksource.com/ ]
		}
	} )
	.then( /* ... */ )
	.catch( /* ... */ );
```

The image is editable if this option is:

* a regular expression and it matches the image URL, or
* a custom function that returns true for the image URL, or
* `origin` literal and the image URL is from the same origin, or
* an array of the above and the image URL matches one of the array elements.

<info-box warning>
	Make sure that the domains you whitelist have <acronym title="Cross-origin resource sharing">CORS</acronym> enabled, allowing to fetch the images from that domain. If you whitelist a domain without proper CORS configuration, you will get errors from the editor.
</info-box>

## Common API

The {@link module:ckbox/ckbox~CKBox} plugin registers:

* The `'ckbox'` UI button component for CKBox asset manager.
* The `'ckbox'` command implemented by the {@link module:ckbox/ckboxcommand~CKBoxCommand}.

You can open CKBox by executing the following code:

```js
editor.execute( 'ckbox' );
```

If you want to use the CKBox editing capabilities straight from the editor, the plugin will also register the following:

* The `'ckboxImageEdit'` UI button component for the CKBox image editor.
* The `'ckboxImageEdit'` command implemented by the {@link module:ckbox/ckboximageedit~CKBoxImageEdit}.

<info-box>
	We recommend using the official {@link framework/development-tools/inspector CKEditor&nbsp;5 inspector} for development and debugging. It will give you tons of useful information about the state of the editor such as internal data structures, selection, commands, and many more.
</info-box>

## What's next

Be sure to check out the comprehensive {@link features/image-upload Image upload overview} guide to learn more about different ways of uploading images in CKEditor&nbsp;5.

See the {@link features/images-overview image feature} guide to find out more about handling images in CKEditor&nbsp;5 in general.

<info-box warning>
	Need more functionality? [Take a survey and help us develop CKBox to suit your needs better!](https://www.surveymonkey.com/r/MG97W8S)
</info-box>

## Contribute

The source code of the feature is available on GitHub at [https://github.com/ckeditor/ckeditor5/tree/master/packages/ckeditor5-ckbox](https://github.com/ckeditor/ckeditor5/tree/master/packages/ckeditor5-ckbox).<|MERGE_RESOLUTION|>--- conflicted
+++ resolved
@@ -55,15 +55,12 @@
 
 ## Installation
 
-<<<<<<< HEAD
-=======
 <info-box info>
 	⚠️ **New import paths**
 
 	Starting with {@link updating/update-to-42 version 42.0.0}, we changed the format of import paths. This guide uses the new, shorter format. Refer to the {@link getting-started/legacy-getting-started/legacy-imports Packages in the legacy setup} guide if you use an older version of CKEditor&nbsp;5.
 </info-box>
 
->>>>>>> e9ac15f6
 To use this feature in your application, you must first load the CKBox library and then enable CKBox integration in your rich-text editor instance.
 
 The easiest way to load the CKBox library is to include the `<script>` tag loading the `ckbox.js` file first:
@@ -89,7 +86,7 @@
 ```js
 import { ClassicEditor, Image, ImageUpload, PictureEditing, CKBox, CKBoxImageEdit, CloudServices } from 'ckeditor5';
 
-ClassicEdito
+ClassicEditor
 	.create( document.querySelector( '#editor' ), {
 		plugins: [ Image, PictureEditing, ImageUpload, CloudServices, CKBox, CKBoxImageEdit, /* ... */ ],
 		toolbar: [ 'ckbox', 'ckboxImageEdit', /* ... */ ], // Depending on your preference.
