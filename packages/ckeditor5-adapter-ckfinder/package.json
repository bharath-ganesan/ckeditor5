{
  "name": "@ckeditor/ckeditor5-adapter-ckfinder",
  "version": "24.0.0",
  "description": "CKFinder adapter for CKEditor 5.",
  "keywords": [
    "ckeditor",
    "ckeditor5",
    "ckeditor 5",
    "ckeditor5-feature",
    "ckeditor5-plugin"
  ],
  "dependencies": {
<<<<<<< HEAD
    "@ckeditor/ckeditor5-core": "^23.1.0",
    "@ckeditor/ckeditor5-upload": "^23.1.0",
    "ckeditor5": "^23.1.0"
  },
  "devDependencies": {
    "@ckeditor/ckeditor5-basic-styles": "^23.1.0",
    "@ckeditor/ckeditor5-clipboard": "^23.1.0",
    "@ckeditor/ckeditor5-dev-utils": "^23.6.1",
    "@ckeditor/ckeditor5-editor-classic": "^23.1.0",
    "@ckeditor/ckeditor5-enter": "^23.1.0",
    "@ckeditor/ckeditor5-heading": "^23.1.0",
    "@ckeditor/ckeditor5-image": "^23.1.0",
    "@ckeditor/ckeditor5-list": "^23.1.0",
    "@ckeditor/ckeditor5-paragraph": "^23.1.0",
    "@ckeditor/ckeditor5-theme-lark": "^23.1.0",
    "@ckeditor/ckeditor5-typing": "^23.1.0",
    "@ckeditor/ckeditor5-undo": "^23.1.0",
    "webpack": "^4.43.0",
    "webpack-cli": "^3.3.11"
=======
    "@ckeditor/ckeditor5-core": "^24.0.0",
    "@ckeditor/ckeditor5-upload": "^24.0.0"
  },
  "devDependencies": {
    "@ckeditor/ckeditor5-basic-styles": "^24.0.0",
    "@ckeditor/ckeditor5-clipboard": "^24.0.0",
    "@ckeditor/ckeditor5-editor-classic": "^24.0.0",
    "@ckeditor/ckeditor5-enter": "^24.0.0",
    "@ckeditor/ckeditor5-heading": "^24.0.0",
    "@ckeditor/ckeditor5-image": "^24.0.0",
    "@ckeditor/ckeditor5-list": "^24.0.0",
    "@ckeditor/ckeditor5-paragraph": "^24.0.0",
    "@ckeditor/ckeditor5-typing": "^24.0.0",
    "@ckeditor/ckeditor5-undo": "^24.0.0"
>>>>>>> 641bfe8d
  },
  "engines": {
    "node": ">=12.0.0",
    "npm": ">=5.7.1"
  },
  "author": "CKSource (http://cksource.com/)",
  "license": "GPL-2.0-or-later",
  "homepage": "https://ckeditor.com/ckeditor-5",
  "bugs": "https://github.com/ckeditor/ckeditor5/issues",
  "repository": {
    "type": "git",
    "url": "https://github.com/ckeditor/ckeditor5.git",
    "directory": "packages/ckeditor5-adapter-ckfinder"
  },
  "files": [
    "lang",
    "src",
    "theme",
    "build"
  ],
  "scripts": {
    "build:dll": "webpack"
  }
}<|MERGE_RESOLUTION|>--- conflicted
+++ resolved
@@ -1,6 +1,6 @@
 {
   "name": "@ckeditor/ckeditor5-adapter-ckfinder",
-  "version": "24.0.0",
+  "version": "23.1.0",
   "description": "CKFinder adapter for CKEditor 5.",
   "keywords": [
     "ckeditor",
@@ -10,42 +10,25 @@
     "ckeditor5-plugin"
   ],
   "dependencies": {
-<<<<<<< HEAD
-    "@ckeditor/ckeditor5-core": "^23.1.0",
-    "@ckeditor/ckeditor5-upload": "^23.1.0",
-    "ckeditor5": "^23.1.0"
-  },
-  "devDependencies": {
-    "@ckeditor/ckeditor5-basic-styles": "^23.1.0",
-    "@ckeditor/ckeditor5-clipboard": "^23.1.0",
-    "@ckeditor/ckeditor5-dev-utils": "^23.6.1",
-    "@ckeditor/ckeditor5-editor-classic": "^23.1.0",
-    "@ckeditor/ckeditor5-enter": "^23.1.0",
-    "@ckeditor/ckeditor5-heading": "^23.1.0",
-    "@ckeditor/ckeditor5-image": "^23.1.0",
-    "@ckeditor/ckeditor5-list": "^23.1.0",
-    "@ckeditor/ckeditor5-paragraph": "^23.1.0",
-    "@ckeditor/ckeditor5-theme-lark": "^23.1.0",
-    "@ckeditor/ckeditor5-typing": "^23.1.0",
-    "@ckeditor/ckeditor5-undo": "^23.1.0",
-    "webpack": "^4.43.0",
-    "webpack-cli": "^3.3.11"
-=======
     "@ckeditor/ckeditor5-core": "^24.0.0",
-    "@ckeditor/ckeditor5-upload": "^24.0.0"
+    "@ckeditor/ckeditor5-upload": "^24.0.0",
+    "ckeditor5": "^24.0.0"
   },
   "devDependencies": {
     "@ckeditor/ckeditor5-basic-styles": "^24.0.0",
     "@ckeditor/ckeditor5-clipboard": "^24.0.0",
+    "@ckeditor/ckeditor5-dev-utils": "^23.6.1",
     "@ckeditor/ckeditor5-editor-classic": "^24.0.0",
     "@ckeditor/ckeditor5-enter": "^24.0.0",
     "@ckeditor/ckeditor5-heading": "^24.0.0",
     "@ckeditor/ckeditor5-image": "^24.0.0",
     "@ckeditor/ckeditor5-list": "^24.0.0",
     "@ckeditor/ckeditor5-paragraph": "^24.0.0",
+    "@ckeditor/ckeditor5-theme-lark": "^24.0.0",
     "@ckeditor/ckeditor5-typing": "^24.0.0",
-    "@ckeditor/ckeditor5-undo": "^24.0.0"
->>>>>>> 641bfe8d
+    "@ckeditor/ckeditor5-undo": "^24.0.0",
+    "webpack": "^4.43.0",
+    "webpack-cli": "^3.3.11"
   },
   "engines": {
     "node": ">=12.0.0",
