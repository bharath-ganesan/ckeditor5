--- conflicted
+++ resolved
@@ -17,17 +17,6 @@
     "@ckeditor/ckeditor5-ui": "^25.0.0"
   },
   "devDependencies": {
-<<<<<<< HEAD
-    "@ckeditor/ckeditor5-basic-styles": "^24.0.0",
-    "@ckeditor/ckeditor5-clipboard": "^24.0.0",
-    "@ckeditor/ckeditor5-editor-classic": "^24.0.0",
-    "@ckeditor/ckeditor5-enter": "^24.0.0",
-    "@ckeditor/ckeditor5-heading": "^24.0.0",
-    "@ckeditor/ckeditor5-paragraph": "^24.0.0",
-    "@ckeditor/ckeditor5-typing": "^24.0.0",
-    "@ckeditor/ckeditor5-table": "^24.0.0",
-    "@ckeditor/ckeditor5-utils": "^24.0.0"
-=======
     "@ckeditor/ckeditor5-basic-styles": "^25.0.0",
     "@ckeditor/ckeditor5-clipboard": "^25.0.0",
     "@ckeditor/ckeditor5-editor-classic": "^25.0.0",
@@ -35,9 +24,8 @@
     "@ckeditor/ckeditor5-heading": "^25.0.0",
     "@ckeditor/ckeditor5-paragraph": "^25.0.0",
     "@ckeditor/ckeditor5-typing": "^25.0.0",
-    "@ckeditor/ckeditor5-utils": "^25.0.0",
-    "@ckeditor/ckeditor5-table": "^25.0.0"
->>>>>>> bcfc43e9
+    "@ckeditor/ckeditor5-table": "^25.0.0",
+    "@ckeditor/ckeditor5-utils": "^25.0.0"
   },
   "engines": {
     "node": ">=12.0.0",
