/**
 * @license Copyright (c) 2003-2022, CKSource Holding sp. z o.o. All rights reserved.
 * For licensing, see LICENSE.md or https://ckeditor.com/legal/ckeditor-oss-license
 */

/* global document */

import TableColumnResizeEditing from '../../src/tablecolumnresize/tablecolumnresizeediting';
import TableColumnResize from '../../src/tablecolumnresize';

// ClassicTestEditor can't be used, as it doesn't handle the focus, which is needed to test resizer visual cues.
import ClassicEditor from '@ckeditor/ckeditor5-editor-classic/src/classiceditor';
import Table from '@ckeditor/ckeditor5-table/src/table';
import TableProperties from '@ckeditor/ckeditor5-table/src/tableproperties';
import { getData as getModelData, setData as setModelData } from '@ckeditor/ckeditor5-engine/src/dev-utils/model';
import Bold from '@ckeditor/ckeditor5-basic-styles/src/bold';
import LinkEditing from '@ckeditor/ckeditor5-link/src/linkediting';
import HighlightEditing from '@ckeditor/ckeditor5-highlight/src/highlightediting';

import { focusEditor } from '@ckeditor/ckeditor5-widget/tests/widgetresize/_utils/utils';
import { modelTable } from '@ckeditor/ckeditor5-table/tests/_utils/utils';
import {
	getDomTable,
	getModelTable,
	getViewTable,
	getColumnWidth,
	getViewColumnWidthsPx,
	getModelColumnWidthsPc,
	getViewColumnWidthsPc,
	getDomTableRects,
	getDomTableCellRects,
	tableColumnResizeMouseSimulator
} from './_utils/utils';
import {
	COLUMN_MIN_WIDTH_IN_PIXELS
} from '../../src/tablecolumnresize/constants';
import {
	clamp
} from '../../src/tablecolumnresize/utils';
import WidgetResize from '@ckeditor/ckeditor5-widget/src/widgetresize';
import Paragraph from '@ckeditor/ckeditor5-paragraph/src/paragraph';

describe( 'TableColumnResizeEditing', () => {
	let model, editor, view, editorElement, contentDirection;
	const PERCENTAGE_PRECISION = 0.001;
	const PIXEL_PRECISION = 1;

	beforeEach( async () => {
		editorElement = document.createElement( 'div' );
		document.body.appendChild( editorElement );
		editor = await createEditor();

		model = editor.model;
		view = editor.editing.view;
		contentDirection = editor.locale.contentLanguageDirection;
	} );

	afterEach( async () => {
		if ( editorElement ) {
			editorElement.remove();
		}

		if ( editor ) {
			await editor.destroy();
		}
	} );

	it( 'should have a proper name', () => {
		expect( TableColumnResizeEditing.pluginName ).to.equal( 'TableColumnResizeEditing' );
	} );

	it( 'should have defined column widths in model', () => {
		setModelData( model, modelTable( [
			[ '00', '01', '02' ],
			[ '10', '11', '12' ]
		], { columnWidths: '25%,25%,50%' } ) );

		const tableWidths = model.document.getRoot().getChild( 0 ).getAttribute( 'columnWidths' );

		expect( tableWidths ).to.be.equal( '25%,25%,50%' );
	} );

	it( 'should have defined col widths in view', () => {
		setModelData( model, modelTable( [
			[ '00', '01', '02' ],
			[ '10', '11', '12' ]
		], { columnWidths: '25%,25%,50%' } ) );

		const viewColWidths = [];

		for ( const item of view.createRangeIn( view.document.getRoot() ) ) {
			if ( item.item.is( 'element', 'col' ) ) {
				viewColWidths.push( item.item.getStyle( 'width' ) );
			}
		}

		expect( viewColWidths ).to.be.deep.equal( [ '25%', '25%', '50%' ] );
	} );

	describe( 'conversion', () => {
		describe( 'when upcasting <colgroup> attribute', () => {
			it( 'should handle the correct number of <col> elements', () => {
				editor.setData(
					`<figure class="table">
						<table>
							<colgroup>
								<col style="width:33.33%;">
								<col style="width:33.33%;">
								<col style="width:33.34%;">
							</colgroup>
							<tbody>
								<tr>
									<td>11</td>
									<td>12</td>
									<td>13</td>
								</tr>
							</tbody>
						</table>
					</figure>`
				);

				expect( getModelData( model, { withoutSelection: true } ) ).to.equal(
					'<table columnWidths="33.33%,33.33%,33.34%">' +
						'<tableRow>' +
							'<tableCell columnIndex="0">' +
								'<paragraph>11</paragraph>' +
							'</tableCell>' +
							'<tableCell columnIndex="1">' +
								'<paragraph>12</paragraph>' +
							'</tableCell>' +
							'<tableCell columnIndex="2">' +
								'<paragraph>13</paragraph>' +
							'</tableCell>' +
						'</tableRow>' +
					'</table>'
				);
			} );

			it( 'should handle too small number of <col> elements', () => {
				editor.setData(
					`<figure class="table">
						<table>
							<colgroup>
								<col style="width:33.33%;">
								<col style="width:33.33%;">
							</colgroup>
							<tbody>
								<tr>
									<td>11</td>
									<td>12</td>
									<td>13</td>
								</tr>
							</tbody>
						</table>
					</figure>`
				);

				expect( getModelData( model, { withoutSelection: true } ) ).to.equal(
					'<table columnWidths="33.33%,33.33%,33.34%">' +
						'<tableRow>' +
							'<tableCell columnIndex="0">' +
								'<paragraph>11</paragraph>' +
							'</tableCell>' +
							'<tableCell columnIndex="1">' +
								'<paragraph>12</paragraph>' +
							'</tableCell>' +
							'<tableCell columnIndex="2">' +
								'<paragraph>13</paragraph>' +
							'</tableCell>' +
						'</tableRow>' +
					'</table>'
				);
			} );

			it( 'should handle too big number of <col> elements', () => {
				editor.setData(
					`<figure class="table">
						<table>
							<colgroup>
								<col style="width:33.33%;">
								<col style="width:33.33%;">
								<col style="width:33.33%;">
								<col style="width:33.33%;">
							</colgroup>
							<tbody>
								<tr>
									<td>11</td>
									<td>12</td>
									<td>13</td>
								</tr>
							</tbody>
						</table>
					</figure>`
				);

				expect( getModelData( model, { withoutSelection: true } ) ).to.equal(
					'<table columnWidths="33.33%,33.33%,33.34%">' +
						'<tableRow>' +
							'<tableCell columnIndex="0">' +
								'<paragraph>11</paragraph>' +
							'</tableCell>' +
							'<tableCell columnIndex="1">' +
								'<paragraph>12</paragraph>' +
							'</tableCell>' +
							'<tableCell columnIndex="2">' +
								'<paragraph>13</paragraph>' +
							'</tableCell>' +
						'</tableRow>' +
					'</table>'
				);
			} );

			it( 'should handle the incorrect elements inside', () => {
				editor.setData(
					`<figure class="table">
						<table>
							<colgroup>
								<p style="width:33.33%;"></p>
							</colgroup>
							<tbody>
								<tr>
									<td>11</td>
									<td>12</td>
									<td>13</td>
								</tr>
							</tbody>
						</table>
					</figure>`
				);

				expect( getModelData( model, { withoutSelection: true } ) ).to.equal(
					'<table columnWidths="33.33%,33.33%,33.34%">' +
						'<tableRow>' +
							'<tableCell columnIndex="0">' +
								'<paragraph>11</paragraph>' +
							'</tableCell>' +
							'<tableCell columnIndex="1">' +
								'<paragraph>12</paragraph>' +
							'</tableCell>' +
							'<tableCell columnIndex="2">' +
								'<paragraph>13</paragraph>' +
							'</tableCell>' +
						'</tableRow>' +
					'</table>'
				);
			} );
		} );

		describe( 'model change integration', () => {
			describe( 'and the widhtStrategy is "manualWidth"', () => {
				it( 'should create resizers when table is inserted', () => {
					editor.execute( 'insertTable' );

					model.change( writer => {
						const table = model.document.getRoot().getChild( 0 );

						writer.setAttribute( 'widthStrategy', 'manualWidth', table );
					} );

					const domTable = getDomTable( view );
					const resizers = Array.from( domTable.querySelectorAll( '.table-column-resizer' ) );

					expect( resizers.length ).to.equal( 4 );
				} );

				it( 'should create resizers when row is inserted', () => {
					setModelData( model, modelTable( [
						[ '00', '01', '02' ],
						[ '10', '11', '[12]' ]
					], { columnWidths: '25%,25%,50%' } ) );

					editor.execute( 'insertTableRowBelow' );

					const domTable = getDomTable( view );
					const resizers = Array.from( domTable.querySelectorAll( '.table-column-resizer' ) );

					expect( resizers.length ).to.equal( 9 );
				} );

				it( 'should create resizers when cell from splitting is inserted', () => {
					setModelData( model, modelTable( [
						[ '00', '01', '02' ],
						[ '10', '11', '[12]' ]
					], { columnWidths: '25%,25%,50%' } ) );

					editor.execute( 'splitTableCellVertically' );

					const domTable = getDomTable( view );
					const resizers = Array.from( domTable.querySelectorAll( '.table-column-resizer' ) );

					expect( resizers.length ).to.equal( 7 );
				} );
			} );
		} );
	} );

	describe( 'post-fixer', () => {
		describe( 'correctly assigns the "columnIndex" attribute value', () => {
			it( 'when the column is added at the beginning', () => {
				setModelData( model, modelTable( [
					[ '[00]', '01', '02' ],
					[ '10', '11', '12' ]
				], { columnWidths: '25%,25%,50%' } ) );

				editor.execute( 'insertTableColumnLeft' );

				const expectedIndexes = {
					'00': 1,
					'01': 2,
					'02': 3,
					'10': 1,
					'11': 2,
					'12': 3
				};

				const wholeContentRange = model.createRangeIn( model.document.getRoot() );

				for ( const item of wholeContentRange ) {
					if ( item.item.is( 'element', 'tableCell' ) && item.item.getChild( 0 ).getChild( 0 ) ) {
						const text = item.item.getChild( 0 ).getChild( 0 ).data;

						expect( item.item.getAttribute( 'columnIndex' ) ).to.equal( expectedIndexes[ text ] );
					}
				}
			} );

			it( 'when the column is added in the middle', () => {
				setModelData( model, modelTable( [
					[ '[00]', '01', '02' ],
					[ '10', '11', '12' ]
				], { columnWidths: '25%,25%,50%' } ) );

				editor.execute( 'insertTableColumnRight' );

				const expectedIndexes = {
					'00': 0,
					'01': 2,
					'02': 3,
					'10': 0,
					'11': 2,
					'12': 3
				};

				const wholeContentRange = model.createRangeIn( model.document.getRoot() );

				for ( const item of wholeContentRange ) {
					if ( item.item.is( 'element', 'tableCell' ) && item.item.getChild( 0 ).getChild( 0 ) ) {
						const text = item.item.getChild( 0 ).getChild( 0 ).data;

						expect( item.item.getAttribute( 'columnIndex' ) ).to.equal( expectedIndexes[ text ] );
					}
				}
			} );

			it( 'when the column is added at the end', () => {
				setModelData( model, modelTable( [
					[ '00', '01', '[02]' ],
					[ '10', '11', '12' ]
				], { columnWidths: '25%,25%,50%' } ) );

				editor.execute( 'insertTableColumnRight' );

				const expectedIndexes = {
					'00': 0,
					'01': 1,
					'02': 2,
					'10': 0,
					'11': 1,
					'12': 2
				};

				const wholeContentRange = model.createRangeIn( model.document.getRoot() );

				for ( const item of wholeContentRange ) {
					if ( item.item.is( 'element', 'tableCell' ) && item.item.getChild( 0 ).getChild( 0 ) ) {
						const text = item.item.getChild( 0 ).getChild( 0 ).data;

						expect( item.item.getAttribute( 'columnIndex' ) ).to.equal( expectedIndexes[ text ] );
					}
				}
			} );

			it( 'when the fist column is removed', () => {
				setModelData( model, modelTable( [
					[ '[00]', '01', '02' ],
					[ '10', '11', '12' ]
				], { columnWidths: '25%,25%,50%' } ) );

				editor.execute( 'removeTableColumn' );

				const expectedIndexes = {
					'01': 0,
					'02': 1,
					'11': 0,
					'12': 1
				};

				const wholeContentRange = model.createRangeIn( model.document.getRoot() );

				for ( const item of wholeContentRange ) {
					if ( item.item.is( 'element', 'tableCell' ) && item.item.getChild( 0 ).getChild( 0 ) ) {
						const text = item.item.getChild( 0 ).getChild( 0 ).data;

						expect( item.item.getAttribute( 'columnIndex' ) ).to.equal( expectedIndexes[ text ] );
					}
				}
			} );

			it( 'when the middle column is removed', () => {
				setModelData( model, modelTable( [
					[ '00', '[01]', '02' ],
					[ '10', '11', '12' ]
				], { columnWidths: '25%,25%,50%' } ) );

				editor.execute( 'removeTableColumn' );

				const expectedIndexes = {
					'00': 0,
					'02': 1,
					'10': 0,
					'12': 1
				};

				const wholeContentRange = model.createRangeIn( model.document.getRoot() );

				for ( const item of wholeContentRange ) {
					if ( item.item.is( 'element', 'tableCell' ) && item.item.getChild( 0 ).getChild( 0 ) ) {
						const text = item.item.getChild( 0 ).getChild( 0 ).data;

						expect( item.item.getAttribute( 'columnIndex' ) ).to.equal( expectedIndexes[ text ] );
					}
				}
			} );

			it( 'when the last column is removed', () => {
				setModelData( model, modelTable( [
					[ '00', '01', '[02]' ],
					[ '10', '11', '12' ]
				], { columnWidths: '25%,25%,50%' } ) );

				editor.execute( 'removeTableColumn' );

				const expectedIndexes = {
					'00': 0,
					'01': 1,
					'10': 0,
					'11': 1
				};

				const wholeContentRange = model.createRangeIn( model.document.getRoot() );

				for ( const item of wholeContentRange ) {
					if ( item.item.is( 'element', 'tableCell' ) && item.item.getChild( 0 ).getChild( 0 ) ) {
						const text = item.item.getChild( 0 ).getChild( 0 ).data;

						expect( item.item.getAttribute( 'columnIndex' ) ).to.equal( expectedIndexes[ text ] );
					}
				}
			} );
		} );

		it( 'transfers the inline cell width to the whole column', () => {
			setModelData( model, modelTable( [
				[ '00', '01', '[02]' ],
				[ '10', '11', '12' ]
			], { columnWidths: '25%,25%,50%' } ) );

			const table = model.document.getRoot().getChild( 0 );

			// We define table width precisely to be able to predict column widths in %.
			// Setting table width to 201px causes the columns to have initially: [50px][50px][100px]
			editor.editing.view.change( writer => {
				const viewEditableRoot = editor.editing.view.document.getRoot().getChild( 0 ).getChild( 1 );
				writer.setAttribute( 'style', 'width: 201px;', viewEditableRoot );
			} );

			model.change( writer => {
				const cell = table.getChild( 1 ).getChild( 1 );

				writer.setAttribute( 'width', '100px', cell );
			} );

			const tableWidths = table.getAttribute( 'columnWidths' );

			expect( tableWidths ).to.be.equal( '25%,50%,25%' );

			const finalViewColumnWidthsPx = getViewColumnWidthsPx( getDomTable( view ) );

			expect( Math.abs( 100 - finalViewColumnWidthsPx[ 1 ] ) < PIXEL_PRECISION ).to.be.true;
		} );
	} );

	describe( 'does not resize', () => {
		it( 'without dragging', () => {
			// Test-specific.
			const columnToResizeIndex = 0;
			const mouseMovementVector = { x: 0, y: 0 };

			setModelData( model, modelTable( [
				[ '00', '01', '02' ],
				[ '10', '11', '12' ]
			], { columnWidths: '20%,25%,55%' } ) );

			// Test-agnostic.
			const initialViewColumnWidthsPx = getViewColumnWidthsPx( getDomTable( view ) );

			tableColumnResizeMouseSimulator.resize( editor, getDomTable( view ), columnToResizeIndex, mouseMovementVector, 1 );

			const finalModelColumnWidthsPc = getModelColumnWidthsPc( getModelTable( model ) );

			assertModelWidthsSum( finalModelColumnWidthsPc );

			const finalViewColumnWidthsPc = getViewColumnWidthsPc( getViewTable( view ) );

			assertModelViewSync( finalModelColumnWidthsPc, finalViewColumnWidthsPc );

			const finalViewColumnWidthsPx = getViewColumnWidthsPx( getDomTable( view ) );
			const expectedViewColumnWidthsPx = calculateExpectedWidthPixels(
				initialViewColumnWidthsPx,
				mouseMovementVector,
				contentDirection,
				columnToResizeIndex
			);

			assertViewPixelWidths( finalViewColumnWidthsPx, expectedViewColumnWidthsPx );
		} );
	} );

	describe( 'while resizing', () => {
		describe( 'right or left', () => {
			it( 'shrinks the first table column on dragging left', () => {
				// Test-specific.
				const columnToResizeIndex = 0;
				const mouseMovementVector = { x: -10, y: 0 };

				setModelData( model, modelTable( [
					[ '00', '01', '02' ],
					[ '10', '11', '12' ]
				], { columnWidths: '25%,25%,50%' } ) );

				// Test-agnostic.
				const initialViewColumnWidthsPx = getViewColumnWidthsPx( getDomTable( view ) );

				tableColumnResizeMouseSimulator.resize( editor, getDomTable( view ), columnToResizeIndex, mouseMovementVector );

				const finalModelColumnWidthsPc = getModelColumnWidthsPc( getModelTable( model ) );

				assertModelWidthsSum( finalModelColumnWidthsPc );

				const finalViewColumnWidthsPc = getViewColumnWidthsPc( getViewTable( view ) );

				assertModelViewSync( finalModelColumnWidthsPc, finalViewColumnWidthsPc );

				const finalViewColumnWidthsPx = getViewColumnWidthsPx( getDomTable( view ) );
				const expectedViewColumnWidthsPx = calculateExpectedWidthPixels(
					initialViewColumnWidthsPx,
					mouseMovementVector,
					contentDirection,
					columnToResizeIndex
				);

				assertViewPixelWidths( finalViewColumnWidthsPx, expectedViewColumnWidthsPx );
			} );

			it( 'expands the first table column on dragging right', () => {
				// Test-specific.
				const columnToResizeIndex = 0;
				const mouseMovementVector = { x: 10, y: 0 };

				setModelData( model, modelTable( [
					[ '00', '01', '02' ],
					[ '10', '11', '12' ]
				], { columnWidths: '25%,25%,50%' } ) );

				// Test-agnostic.
				const initialViewColumnWidthsPx = getViewColumnWidthsPx( getDomTable( view ) );

				tableColumnResizeMouseSimulator.resize( editor, getDomTable( view ), columnToResizeIndex, mouseMovementVector );

				const finalModelColumnWidthsPc = getModelColumnWidthsPc( getModelTable( model ) );

				assertModelWidthsSum( finalModelColumnWidthsPc );

				const finalViewColumnWidthsPc = getViewColumnWidthsPc( getViewTable( view ) );

				assertModelViewSync( finalModelColumnWidthsPc, finalViewColumnWidthsPc );

				const finalViewColumnWidthsPx = getViewColumnWidthsPx( getDomTable( view ) );
				const expectedViewColumnWidthsPx = calculateExpectedWidthPixels(
					initialViewColumnWidthsPx,
					mouseMovementVector,
					contentDirection,
					columnToResizeIndex
				);

				assertViewPixelWidths( finalViewColumnWidthsPx, expectedViewColumnWidthsPx );
			} );

			it( 'shrinks the last column on dragging left', () => {
				// Test-specific.
				const columnToResizeIndex = 2;
				const mouseMovementVector = { x: -10, y: 0 };

				setModelData( model, modelTable( [
					[ '00', '01', '02' ],
					[ '10', '11', '12' ]
				], { columnWidths: '25%,25%,50%' } ) );

				// Test-agnostic.
				const initialViewColumnWidthsPx = getViewColumnWidthsPx( getDomTable( view ) );

				tableColumnResizeMouseSimulator.resize( editor, getDomTable( view ), columnToResizeIndex, mouseMovementVector );

				const finalModelColumnWidthsPc = getModelColumnWidthsPc( getModelTable( model ) );

				assertModelWidthsSum( finalModelColumnWidthsPc );

				const finalViewColumnWidthsPc = getViewColumnWidthsPc( getViewTable( view ) );

				assertModelViewSync( finalModelColumnWidthsPc, finalViewColumnWidthsPc );

				const finalViewColumnWidthsPx = getViewColumnWidthsPx( getDomTable( view ) );
				const expectedViewColumnWidthsPx = calculateExpectedWidthPixels(
					initialViewColumnWidthsPx,
					mouseMovementVector,
					contentDirection,
					columnToResizeIndex
				);

				assertViewPixelWidths( finalViewColumnWidthsPx, expectedViewColumnWidthsPx );
			} );

			it( 'does not remove column when it was shrinked to negative width', () => {
				// Test-specific.
				setModelData( model, modelTable( [
					[ '00', '01', '02' ],
					[ '10', '11', '12' ]
				], { columnWidths: '20%,25%,55%' } ) );

				const columnToResizeIndex = 1;
				const initialColumnWidth = getColumnWidth( getDomTable( view ), columnToResizeIndex );
				const mouseMovementVector = { x: -( initialColumnWidth * 1.05 ), y: 0 };

				// Test-agnostic.
				const initialViewColumnWidthsPx = getViewColumnWidthsPx( getDomTable( view ) );

				tableColumnResizeMouseSimulator.resize( editor, getDomTable( view ), columnToResizeIndex, mouseMovementVector );

				const finalModelColumnWidthsPc = getModelColumnWidthsPc( getModelTable( model ) );

				assertModelWidthsSum( finalModelColumnWidthsPc );

				const finalViewColumnWidthsPc = getViewColumnWidthsPc( getViewTable( view ) );

				assertModelViewSync( finalModelColumnWidthsPc, finalViewColumnWidthsPc );

				const finalViewColumnWidthsPx = getViewColumnWidthsPx( getDomTable( view ) );
				const expectedViewColumnWidthsPx = calculateExpectedWidthPixels(
					initialViewColumnWidthsPx,
					mouseMovementVector,
					contentDirection,
					columnToResizeIndex
				);

				assertViewPixelWidths( finalViewColumnWidthsPx, expectedViewColumnWidthsPx );

				expect( view.document.getRoot()
					.getChild( 0 ) // figure
					.getChild( 1 ) // table
					.getChild( 1 ) // tbody
					.getChild( 0 ) // tr
					.childCount
				).to.equal( 3 );
			} );

			it( 'does not remove column when adjacent column was expanded over it', () => {
				// Test-specific.
				setModelData( model, modelTable( [
					[ '00', '01', '02' ],
					[ '10', '11', '12' ]
				], { columnWidths: '20%,25%,55%' } ) );

				const columnToResizeIndex = 0;
				const initialColumnWidth = getColumnWidth( getDomTable( view ), columnToResizeIndex );
				const mouseMovementVector = { x: ( initialColumnWidth * 1.05 ), y: 0 };

				// Test-agnostic.
				const initialViewColumnWidthsPx = getViewColumnWidthsPx( getDomTable( view ) );

				tableColumnResizeMouseSimulator.resize( editor, getDomTable( view ), columnToResizeIndex, mouseMovementVector );

				const finalModelColumnWidthsPc = getModelColumnWidthsPc( getModelTable( model ) );

				assertModelWidthsSum( finalModelColumnWidthsPc );

				const finalViewColumnWidthsPc = getViewColumnWidthsPc( getViewTable( view ) );

				assertModelViewSync( finalModelColumnWidthsPc, finalViewColumnWidthsPc );

				const finalViewColumnWidthsPx = getViewColumnWidthsPx( getDomTable( view ) );
				const expectedViewColumnWidthsPx = calculateExpectedWidthPixels(
					initialViewColumnWidthsPx,
					mouseMovementVector,
					contentDirection,
					columnToResizeIndex
				);

				assertViewPixelWidths( finalViewColumnWidthsPx, expectedViewColumnWidthsPx );

				expect( view.document.getRoot()
					.getChild( 0 ) // figure
					.getChild( 1 ) // table
					.getChild( 1 ) // tbody
					.getChild( 0 ) // tr
					.childCount
				).to.equal( 3 );
			} );

			it( 'resizes column with a colspan in the first row', () => {
				// Test-specific.
				const columnToResizeIndex = 0;
				const mouseMovementVector = { x: -10, y: 0 };

				setModelData( model, modelTable( [
					[ { contents: '00', colspan: 2 }, '02' ],
					[ '10', '11', '12' ],
					[ '20', '21', '22' ]
				], { columnWidths: '20%,25%,55%' } ) );

				// Test-agnostic.
				const initialViewColumnWidthsPx = getViewColumnWidthsPx( getDomTable( view ) );

				tableColumnResizeMouseSimulator.resize( editor, getDomTable( view ), columnToResizeIndex, mouseMovementVector, 1 );

				const finalModelColumnWidthsPc = getModelColumnWidthsPc( getModelTable( model ) );

				assertModelWidthsSum( finalModelColumnWidthsPc );

				const finalViewColumnWidthsPc = getViewColumnWidthsPc( getViewTable( view ) );

				assertModelViewSync( finalModelColumnWidthsPc, finalViewColumnWidthsPc );

				const finalViewColumnWidthsPx = getViewColumnWidthsPx( getDomTable( view ) );
				const expectedViewColumnWidthsPx = calculateExpectedWidthPixels(
					initialViewColumnWidthsPx,
					mouseMovementVector,
					contentDirection,
					columnToResizeIndex
				);

				assertViewPixelWidths( finalViewColumnWidthsPx, expectedViewColumnWidthsPx );
			} );

			it( 'resizes correct column with a rowspan in the last column', () => {
				// Test-specific.
				const columnToResizeIndex = 1;
				const mouseMovementVector = { x: -10, y: 0 };

				setModelData( model, modelTable( [
					[ '00', '01', { contents: '02', rowspan: 3 } ],
					[ '10', '11' ],
					[ '20', '21' ]
				], { columnWidths: '20%,25%,55%' } ) );

				// Test-agnostic.
				const initialViewColumnWidthsPx = getViewColumnWidthsPx( getDomTable( view ) );

				tableColumnResizeMouseSimulator.resize( editor, getDomTable( view ), columnToResizeIndex, mouseMovementVector, 2 );

				const finalModelColumnWidthsPc = getModelColumnWidthsPc( getModelTable( model ) );

				assertModelWidthsSum( finalModelColumnWidthsPc );

				const finalViewColumnWidthsPc = getViewColumnWidthsPc( getViewTable( view ) );

				assertModelViewSync( finalModelColumnWidthsPc, finalViewColumnWidthsPc );

				const finalViewColumnWidthsPx = getViewColumnWidthsPx( getDomTable( view ) );
				const expectedViewColumnWidthsPx = calculateExpectedWidthPixels(
					initialViewColumnWidthsPx,
					mouseMovementVector,
					contentDirection,
					columnToResizeIndex
				);

				assertViewPixelWidths( finalViewColumnWidthsPx, expectedViewColumnWidthsPx );
			} );

			describe( 'in editor with TableProperties, where there are 2 tables: centered and aligned', () => {
				let editor, view, editorElement;

				beforeEach( async () => {
					editorElement = document.createElement( 'div' );
					document.body.appendChild( editorElement );
					editor = await createEditor( null, [ TableProperties ] );

					view = editor.editing.view;
					contentDirection = editor.locale.contentLanguageDirection;
				} );

				afterEach( async () => {
					if ( editorElement ) {
						editorElement.remove();
					}

					if ( editor ) {
						await editor.destroy();
					}
				} );

				it( 'shrinks the table twice as much when resizing centered table as compared to aligned table', () => {
					const columnToResizeIndex = 1;
					const mouseMovementVector = { x: -10, y: 0 };

					editor.setData(
						`<figure class="table" style="float:left;">
							<table>
								<tbody>
									<tr>
										<td>11</td>
										<td>12</td>
									</tr>
								</tbody>
							</table>
						</figure>`
					);

					tableColumnResizeMouseSimulator.resize( editor, getDomTable( view ), columnToResizeIndex, mouseMovementVector, 0 );

					const alignedTableColumnWidthsPx = getViewColumnWidthsPx( getDomTable( view ) );

					editor.setData(
						`<figure class="table">
							<table>
								<tbody>
									<tr>
										<td>11</td>
										<td>12</td>
									</tr>
								</tbody>
							</table>
						</figure>`
					);

					tableColumnResizeMouseSimulator.resize( editor, getDomTable( view ), columnToResizeIndex, mouseMovementVector, 0 );

					const centeredTableColumnWidthsPx = getViewColumnWidthsPx( getDomTable( view ) );
					const widthDifference = centeredTableColumnWidthsPx[ 1 ] - alignedTableColumnWidthsPx[ 1 ];

					expect( Math.abs( widthDifference - mouseMovementVector.x ) < PIXEL_PRECISION ).to.be.true;
				} );
			} );
		} );

		describe( 'right or left (RTL)', () => {
			beforeEach( async () => {
				if ( editor ) {
					await editor.destroy();
				}

				editor = await createEditor( {
					language: 'ar'
				} );

				model = editor.model;
				view = editor.editing.view;
				contentDirection = editor.locale.contentLanguageDirection;
			} );

			it( 'shrinks the first table column on dragging right', () => {
				// Test-specific.
				setModelData( model, modelTable( [
					[ '00', '01', '02' ],
					[ '10', '11', '12' ]
				], { columnWidths: '25%,25%,50%' } ) );

				const columnToResizeIndex = 0;
				const mouseMovementVector = { x: 10, y: 0 };

				// Test-agnostic.
				const initialViewColumnWidthsPx = getViewColumnWidthsPx( getDomTable( view ) );

				tableColumnResizeMouseSimulator.resize( editor, getDomTable( view ), columnToResizeIndex, mouseMovementVector );

				const finalModelColumnWidthsPc = getModelColumnWidthsPc( getModelTable( model ) );

				assertModelWidthsSum( finalModelColumnWidthsPc );

				const finalViewColumnWidthsPc = getViewColumnWidthsPc( getViewTable( view ) );

				assertModelViewSync( finalModelColumnWidthsPc, finalViewColumnWidthsPc );

				const finalViewColumnWidthsPx = getViewColumnWidthsPx( getDomTable( view ) );
				const expectedViewColumnWidthsPx = calculateExpectedWidthPixels(
					initialViewColumnWidthsPx,
					mouseMovementVector,
					contentDirection,
					columnToResizeIndex
				);

				assertViewPixelWidths( finalViewColumnWidthsPx, expectedViewColumnWidthsPx );
			} );

			it( 'expands the first table column on dragging left', () => {
				// Test-specific.
				setModelData( model, modelTable( [
					[ '00', '01', '02' ],
					[ '10', '11', '12' ]
				], { columnWidths: '25%,25%,50%' } ) );

				const columnToResizeIndex = 0;
				const mouseMovementVector = { x: -10, y: 0 };

				// Test-agnostic.
				const initialViewColumnWidthsPx = getViewColumnWidthsPx( getDomTable( view ) );

				tableColumnResizeMouseSimulator.resize( editor, getDomTable( view ), columnToResizeIndex, mouseMovementVector );

				const finalModelColumnWidthsPc = getModelColumnWidthsPc( getModelTable( model ) );

				assertModelWidthsSum( finalModelColumnWidthsPc );

				const finalViewColumnWidthsPc = getViewColumnWidthsPc( getViewTable( view ) );

				assertModelViewSync( finalModelColumnWidthsPc, finalViewColumnWidthsPc );

				const finalViewColumnWidthsPx = getViewColumnWidthsPx( getDomTable( view ) );
				const expectedViewColumnWidthsPx = calculateExpectedWidthPixels(
					initialViewColumnWidthsPx,
					mouseMovementVector,
					contentDirection,
					columnToResizeIndex
				);

				assertViewPixelWidths( finalViewColumnWidthsPx, expectedViewColumnWidthsPx );
			} );

			it( 'shrinks the last column on dragging left', () => {
				// Test-specific.
				const columnToResizeIndex = 2;
				const mouseMovementVector = { x: 10, y: 0 };

				setModelData( model, modelTable( [
					[ '00', '01', '02' ],
					[ '10', '11', '12' ]
				], { columnWidths: '25%,25%,50%' } ) );

				// Test-agnostic.
				const initialViewColumnWidthsPx = getViewColumnWidthsPx( getDomTable( view ) );

				tableColumnResizeMouseSimulator.resize( editor, getDomTable( view ), columnToResizeIndex, mouseMovementVector );

				const finalModelColumnWidthsPc = getModelColumnWidthsPc( getModelTable( model ) );

				assertModelWidthsSum( finalModelColumnWidthsPc );

				const finalViewColumnWidthsPc = getViewColumnWidthsPc( getViewTable( view ) );

				assertModelViewSync( finalModelColumnWidthsPc, finalViewColumnWidthsPc );

				const finalViewColumnWidthsPx = getViewColumnWidthsPx( getDomTable( view ) );
				const expectedViewColumnWidthsPx = calculateExpectedWidthPixels(
					initialViewColumnWidthsPx,
					mouseMovementVector,
					contentDirection,
					columnToResizeIndex
				);

				assertViewPixelWidths( finalViewColumnWidthsPx, expectedViewColumnWidthsPx );
			} );

			it( 'does not remove column when it was shrinked to negative width', () => {
				// Test-specific.
				setModelData( model, modelTable( [
					[ '00', '01', '02' ],
					[ '10', '11', '12' ]
				], { columnWidths: '20%,25%,55%' } ) );

				const columnToResizeIndex = 1;
				const initialColumnWidth = getColumnWidth( getDomTable( view ), columnToResizeIndex );
				const mouseMovementVector = { x: initialColumnWidth * 1.05, y: 0 };

				// Test-agnostic.
				const initialViewColumnWidthsPx = getViewColumnWidthsPx( getDomTable( view ) );

				tableColumnResizeMouseSimulator.resize( editor, getDomTable( view ), columnToResizeIndex, mouseMovementVector );

				const finalModelColumnWidthsPc = getModelColumnWidthsPc( getModelTable( model ) );

				assertModelWidthsSum( finalModelColumnWidthsPc );

				const finalViewColumnWidthsPc = getViewColumnWidthsPc( getViewTable( view ) );

				assertModelViewSync( finalModelColumnWidthsPc, finalViewColumnWidthsPc );

				const finalViewColumnWidthsPx = getViewColumnWidthsPx( getDomTable( view ) );
				const expectedViewColumnWidthsPx = calculateExpectedWidthPixels(
					initialViewColumnWidthsPx,
					mouseMovementVector,
					contentDirection,
					columnToResizeIndex
				);

				assertViewPixelWidths( finalViewColumnWidthsPx, expectedViewColumnWidthsPx );

				expect( view.document.getRoot()
					.getChild( 0 ) // figure
					.getChild( 1 ) // table
					.getChild( 1 ) // tbody
					.getChild( 0 ) // tr
					.childCount
				).to.equal( 3 );
			} );

			it( 'does not remove column when adjacent column was expanded over it', () => {
				// Test-specific.
				setModelData( model, modelTable( [
					[ '00', '01', '02' ],
					[ '10', '11', '12' ]
				], { columnWidths: '20%,25%,55%' } ) );

				const columnToResizeIndex = 0;
				const initialColumnWidth = getColumnWidth( getDomTable( view ), columnToResizeIndex );
				const mouseMovementVector = { x: -( initialColumnWidth * 1.05 ), y: 0 };

				// Test-agnostic.
				const initialViewColumnWidthsPx = getViewColumnWidthsPx( getDomTable( view ) );

				tableColumnResizeMouseSimulator.resize( editor, getDomTable( view ), columnToResizeIndex, mouseMovementVector );

				const finalModelColumnWidthsPc = getModelColumnWidthsPc( getModelTable( model ) );

				assertModelWidthsSum( finalModelColumnWidthsPc );

				const finalViewColumnWidthsPc = getViewColumnWidthsPc( getViewTable( view ) );

				assertModelViewSync( finalModelColumnWidthsPc, finalViewColumnWidthsPc );

				const finalViewColumnWidthsPx = getViewColumnWidthsPx( getDomTable( view ) );
				const expectedViewColumnWidthsPx = calculateExpectedWidthPixels(
					initialViewColumnWidthsPx,
					mouseMovementVector,
					contentDirection,
					columnToResizeIndex
				);

				assertViewPixelWidths( finalViewColumnWidthsPx, expectedViewColumnWidthsPx );
			} );
		} );

		describe( 'if cursor was moved outside the table', () => {
			it( 'resizes correctly if cursor was placed above the table', () => {
				// Test-specific.
				setModelData( model, modelTable( [
					[ '00', '01', '02' ],
					[ '10', '11', '12' ]
				], { columnWidths: '20%,25%,55%' } ) );

				const columnToResizeIndex = 0;
				const cellRect = getDomTableCellRects( getDomTable( view ), columnToResizeIndex );
				const mouseMovementVector = { x: 10, y: -( cellRect.height ) };

				// Test-agnostic.
				const initialViewColumnWidthsPx = getViewColumnWidthsPx( getDomTable( view ) );

				tableColumnResizeMouseSimulator.resize( editor, getDomTable( view ), columnToResizeIndex, mouseMovementVector );

				const finalModelColumnWidthsPc = getModelColumnWidthsPc( getModelTable( model ) );

				assertModelWidthsSum( finalModelColumnWidthsPc );

				const finalViewColumnWidthsPc = getViewColumnWidthsPc( getViewTable( view ) );

				assertModelViewSync( finalModelColumnWidthsPc, finalViewColumnWidthsPc );

				const finalViewColumnWidthsPx = getViewColumnWidthsPx( getDomTable( view ) );
				const expectedViewColumnWidthsPx = calculateExpectedWidthPixels(
					initialViewColumnWidthsPx,
					mouseMovementVector,
					contentDirection,
					columnToResizeIndex
				);

				assertViewPixelWidths( finalViewColumnWidthsPx, expectedViewColumnWidthsPx );
			} );

			it( 'resizes correctly if cursor was placed under the table', () => {
				// Test-specific.
				setModelData( model, modelTable( [
					[ '00', '01', '02' ],
					[ '10', '11', '12' ]
				], { columnWidths: '20%,25%,55%' } ) );

				const columnToResizeIndex = 0;
				const tableRect = getDomTableRects( getDomTable( view ) );
				const mouseMovementVector = { x: 10, y: tableRect.height };

				// Test-agnostic.
				const initialViewColumnWidthsPx = getViewColumnWidthsPx( getDomTable( view ) );

				tableColumnResizeMouseSimulator.resize( editor, getDomTable( view ), columnToResizeIndex, mouseMovementVector );

				const finalModelColumnWidthsPc = getModelColumnWidthsPc( getModelTable( model ) );

				assertModelWidthsSum( finalModelColumnWidthsPc );

				const finalViewColumnWidthsPc = getViewColumnWidthsPc( getViewTable( view ) );

				assertModelViewSync( finalModelColumnWidthsPc, finalViewColumnWidthsPc );

				const finalViewColumnWidthsPx = getViewColumnWidthsPx( getDomTable( view ) );
				const expectedViewColumnWidthsPx = calculateExpectedWidthPixels(
					initialViewColumnWidthsPx,
					mouseMovementVector,
					contentDirection,
					columnToResizeIndex
				);

				assertViewPixelWidths( finalViewColumnWidthsPx, expectedViewColumnWidthsPx );
			} );

			it( 'resizes correctly if cursor was placed outside left table border', () => {
				// Test-specific.
				setModelData( model, modelTable( [
					[ '00', '01', '02' ],
					[ '10', '11', '12' ]
				], { columnWidths: '20%,25%,55%' } ) );

				const columnToResizeIndex = 0;
				const cellRect = getDomTableCellRects( getDomTable( view ), columnToResizeIndex );
				const mouseMovementVector = { x: -( cellRect.width + 20 ), y: 0 };

				// Test-agnostic.
				const initialViewColumnWidthsPx = getViewColumnWidthsPx( getDomTable( view ) );

				tableColumnResizeMouseSimulator.resize( editor, getDomTable( view ), columnToResizeIndex, mouseMovementVector );

				const finalModelColumnWidthsPc = getModelColumnWidthsPc( getModelTable( model ) );

				assertModelWidthsSum( finalModelColumnWidthsPc );

				const finalViewColumnWidthsPc = getViewColumnWidthsPc( getViewTable( view ) );

				assertModelViewSync( finalModelColumnWidthsPc, finalViewColumnWidthsPc );

				const finalViewColumnWidthsPx = getViewColumnWidthsPx( getDomTable( view ) );
				const expectedViewColumnWidthsPx = calculateExpectedWidthPixels(
					initialViewColumnWidthsPx,
					mouseMovementVector,
					contentDirection,
					columnToResizeIndex
				);

				assertViewPixelWidths( finalViewColumnWidthsPx, expectedViewColumnWidthsPx );
			} );

			it( 'resizes correctly if cursor was placed outside right table border', () => {
				// Test-specific.
				setModelData( model, modelTable( [
					[ '00', '01', '02' ],
					[ '10', '11', '12' ]
				], { columnWidths: '20%,25%,55%' } ) );

				const columnToResizeIndex = 1;
				// We need the width of the last cell to move the cursor beyond it.
				const cellRect = getDomTableCellRects( getDomTable( view ), 2 );
				const mouseMovementVector = { x: ( cellRect.width + 40 ), y: 0 };

				// Test-agnostic.
				const initialViewColumnWidthsPx = getViewColumnWidthsPx( getDomTable( view ) );

				tableColumnResizeMouseSimulator.resize( editor, getDomTable( view ), columnToResizeIndex, mouseMovementVector );

				const finalModelColumnWidthsPc = getModelColumnWidthsPc( getModelTable( model ) );

				assertModelWidthsSum( finalModelColumnWidthsPc );

				const finalViewColumnWidthsPc = getViewColumnWidthsPc( getViewTable( view ) );

				assertModelViewSync( finalModelColumnWidthsPc, finalViewColumnWidthsPc );

				const finalViewColumnWidthsPx = getViewColumnWidthsPx( getDomTable( view ) );
				const expectedViewColumnWidthsPx = calculateExpectedWidthPixels(
					initialViewColumnWidthsPx,
					mouseMovementVector,
					contentDirection,
					columnToResizeIndex
				);

				assertViewPixelWidths( finalViewColumnWidthsPx, expectedViewColumnWidthsPx );
			} );
		} );
	} );

	describe( 'in integration with', () => {
		describe.skip( 'undo', () => {

		} );

		describe( 'table', () => {
			describe( 'structure manipulation', () => {
				describe( 'should adjust attributes in model', () => {
					it( 'when new column was inserted', () => {
						setModelData( model, modelTable( [
							[ '00[]', '01', '02' ],
							[ '10', '11', '12' ]
						], { columnWidths: '20%,25%,55%' } ) );

						editor.commands.get( 'insertTableColumnLeft' ).execute();

						const wholeContentRange = model.createRangeIn( model.document.getRoot() );

						for ( const item of wholeContentRange ) {
							// Expect `columnWidths` to have 4 values.
							if ( item.item.is( 'element', 'table' ) ) {
								expect( item.item.getAttribute( 'columnWidths' ).split( ',' ).length ).to.equal( 4 );
							}
							// Expect the cell containing text '00' to have index 1 instead of 0.
							else if ( item.item.is( 'element', 'tableCell' ) && item.item.getChild( 0 ).getChild( 0 ) ) {
								const text = item.item.getChild( 0 ).getChild( 0 ).data;

								if ( text == '00' ) {
									expect( item.item.getAttribute( 'columnIndex' ) ).to.equal( 1 );
								}
							}
						}
					} );

					it( 'when column was removed', () => {
						setModelData( model, modelTable( [
							[ '00[]', '01', '02' ],
							[ '10', '11', '12' ]
						], { columnWidths: '20%,25%,55%' } ) );

						editor.execute( 'removeTableColumn' );

						const wholeContentRange = model.createRangeIn( model.document.getRoot() );

						for ( const item of wholeContentRange ) {
							// Expect `columnWidths` to have 2 values and the first column to take over the width of removed one.
							if ( item.item.is( 'element', 'table' ) ) {
								const columnWidths = item.item.getAttribute( 'columnWidths' ).split( ',' );
								expect( columnWidths.length ).to.equal( 2 );
								expect( columnWidths[ 0 ] ).to.equal( '45%' );
							}
							// Expect the cell containing text '01' to have index 0 instead of 1.
							else if ( item.item.is( 'element', 'tableCell' ) && item.item.getChild( 0 ).getChild( 0 ) ) {
								const text = item.item.getChild( 0 ).getChild( 0 ).data;

								if ( text == '01' ) {
									expect( item.item.getAttribute( 'columnIndex' ) ).to.equal( 0 );
								}
							}
						}
					} );

					it( 'when two columns were merged', () => {
						setModelData( model, modelTable( [
							[ '00', '01', '02' ],
							[ '10', '11', '12' ]
						], { columnWidths: '20%,25%,55%' } ) );

						selectNodes( model, [
							[ 0, 0, 0 ],
							[ 0, 1, 0 ],
							[ 0, 0, 1 ],
							[ 0, 1, 1 ]
						] );

						editor.execute( 'mergeTableCells' );

						const wholeContentRange = model.createRangeIn( model.document.getRoot() );

						for ( const item of wholeContentRange ) {
							// Expect `columnWidths` to have 2 values and the first column to take over the width of merged one.
							if ( item.item.is( 'element', 'table' ) ) {
								const columnWidths = item.item.getAttribute( 'columnWidths' ).split( ',' );
								expect( columnWidths.length ).to.equal( 2 );
								expect( columnWidths[ 0 ] ).to.equal( '45%' );
							}
							// There should not be a cell with columnIndex='2'.
							else if ( item.item.is( 'element', 'tableCell' ) ) {
								const index = item.item.getAttribute( 'columnIndex' );
								expect( index ).not.to.equal( 2 );
							}
						}
					} );
				} );

				describe( 'should not adjust `columnWidths` attribute in model', () => {
					it( 'when only some cells from two columns were merged', () => {
						setModelData( model, modelTable( [
							[ '00', '01', '02' ],
							[ '10', '11', '12' ]
						], { columnWidths: '20%,25%,55%' } ) );

						selectNodes( model, [
							[ 0, 0, 0 ],
							[ 0, 0, 1 ]
						] );

						editor.execute( 'mergeTableCells' );

						const wholeContentRange = model.createRangeIn( model.document.getRoot() );

						for ( const item of wholeContentRange ) {
							// Expect `columnWidths` to have 3 unchanged values.
							if ( item.item.is( 'element', 'table' ) ) {
								const columnWidths = item.item.getAttribute( 'columnWidths' ).split( ',' );
								expect( columnWidths.length ).to.equal( 3 );
								expect( columnWidths[ 0 ] ).to.equal( '20%' );
								expect( columnWidths[ 1 ] ).to.equal( '25%' );
								expect( columnWidths[ 2 ] ).to.equal( '55%' );
							}
						}
					} );
				} );

				describe( 'should not remove colgroup', () => {
					it( 'after pasting a table that increases number of rows and columns at the same time', () => {
						setModelData( model, modelTable( [
							[ '00', '01' ],
							[ '10', '[11]' ]
						], { columnWidths: '50%,50%' } ) );

						model.change( () => {
							editor.execute( 'insertTableRowBelow' );
							editor.execute( 'insertTableColumnRight' );
						} );

						const tableView = view.document.getRoot().getChild( 0 ).getChild( 1 );

						expect( [ ...tableView.getChildren() ].find(
							viewElement => viewElement.is( 'element', 'colgroup' ) )
						).to.not.be.undefined;
					} );
				} );
			} );

<<<<<<< HEAD
			describe( 'tableWidth attribute', () => {
				it( 'should not be set initially when creating a table', () => {
					setModelData( model, modelTable( [
						[ '00', '01', '02' ]
					], { columnWidths: '20%,25%,55%' } ) );

					expect( getModelData( model ) ).to.equal(
						'[<table columnWidths="20%,25%,55%">' +
							'<tableRow>' +
								'<tableCell columnIndex="0">' +
									'<paragraph>00</paragraph>' +
								'</tableCell>' +
								'<tableCell columnIndex="1">' +
									'<paragraph>01</paragraph>' +
								'</tableCell>' +
								'<tableCell columnIndex="2">' +
									'<paragraph>02</paragraph>' +
								'</tableCell>' +
							'</tableRow>' +
						'</table>]'
					);
				} );

				it( 'should be set if table was initiated with a tableWidth value', () => {
					setModelData( model, modelTable( [ [ '[]foo' ] ], { tableWidth: '100px' } ) );

					expect( getModelData( editor.model ) ).to.equal(
						'<table columnWidths="100%" tableWidth="100px">' +
							'<tableRow>' +
								'<tableCell columnIndex="0">' +
									'<paragraph>[]foo</paragraph>' +
=======
			describe( 'should not crash', () => {
				let model, editor, editorElement;

				beforeEach( async () => {
					editorElement = document.createElement( 'div' );
					document.body.appendChild( editorElement );

					editor = await createEditor( null, [ LinkEditing, HighlightEditing, Bold ] );

					model = editor.model;
				} );

				afterEach( async () => {
					if ( editorElement ) {
						editorElement.remove();
					}

					if ( editor ) {
						await editor.destroy();
					}
				} );

				it( 'when link is being removed', () => {
					const linkCommand = editor.commands.get( 'link' );
					const unlinkCommand = editor.commands.get( 'unlink' );

					setModelData( model,
						'<table columnWidths="100%">' +
							'<tableRow>' +
								'<tableCell columnIndex="0">' +
									'<paragraph>' +
										'[<$text linkHref="url">foo</$text>]' +
									'</paragraph>' +
								'</tableCell>' +
							'</tableRow>' +
						'</table>'
					);

					expect( linkCommand.value ).to.be.equal( 'url' );

					unlinkCommand.execute();

					expect( getModelData( model ) ).to.equal(
						'<table columnWidths="100%">' +
							'<tableRow>' +
								'<tableCell columnIndex="0">' +
									'<paragraph>[foo]</paragraph>' +
>>>>>>> 75728f4b
								'</tableCell>' +
							'</tableRow>' +
						'</table>'
					);
				} );

<<<<<<< HEAD
				it( 'should be added to the table after the last column has been resized', () => {
					const columnToResizeIndex = 2;
					const mouseMovementVector = { x: -10, y: 0 };

					setModelData( model, modelTable( [
						[ '00', '01', '02' ]
					], { columnWidths: '20%,25%,55%' } ) );

					tableColumnResizeMouseSimulator.resize( editor, getDomTable( view ), columnToResizeIndex, mouseMovementVector );

					expect( getModelData( editor.model ) ).to.equal(
						'[<table columnWidths="20.35%,25.44%,54.21%" tableWidth="98.17%">' +
							'<tableRow>' +
								'<tableCell columnIndex="0">' +
									'<paragraph>00</paragraph>' +
								'</tableCell>' +
								'<tableCell columnIndex="1">' +
									'<paragraph>01</paragraph>' +
								'</tableCell>' +
								'<tableCell columnIndex="2">' +
									'<paragraph>02</paragraph>' +
								'</tableCell>' +
							'</tableRow>' +
						'</table>]'
					);
				} );

				it( 'is updated correctly after the last column has been resized', () => {
					const columnToResizeIndex = 2;
					const mouseMovementVector = { x: -10, y: 0 };

					setModelData( model, modelTable( [
						[ '00', '01', '02' ]
					], { tableWidth: '100px', columnWidths: '20%,25%,55%' } ) );

					tableColumnResizeMouseSimulator.resize( editor, getDomTable( view ), columnToResizeIndex, mouseMovementVector );

					expect( getModelData( editor.model ) ).to.equal(
						'[<table columnWidths="20.35%,25.44%,54.21%" tableWidth="98.17%">' +
							'<tableRow>' +
								'<tableCell columnIndex="0">' +
									'<paragraph>00</paragraph>' +
								'</tableCell>' +
								'<tableCell columnIndex="1">' +
									'<paragraph>01</paragraph>' +
								'</tableCell>' +
								'<tableCell columnIndex="2">' +
									'<paragraph>02</paragraph>' +
								'</tableCell>' +
							'</tableRow>' +
						'</table>]'
					);
				} );

				it( 'does not change when one of the middle columns is resized', () => {
					const columnToResizeIndex = 2;
					const mouseMovementVector = { x: -10, y: 0 };

					setModelData( model, modelTable( [
						[ '[00', '01', '02]' ]
					], { columnWidths: '20%,25%,55%', tableWidth: '100px' } ) );

					tableColumnResizeMouseSimulator.resize( editor, getDomTable( view ), columnToResizeIndex, mouseMovementVector );

					expect( getModelData( editor.model ) ).to.equal(
						'[<table columnWidths="20.35%,25.44%,54.21%" tableWidth="98.17%">' +
							'<tableRow>' +
								'<tableCell columnIndex="0">' +
									'<paragraph>00</paragraph>' +
								'</tableCell>' +
								'<tableCell columnIndex="1">' +
									'<paragraph>01</paragraph>' +
								'</tableCell>' +
								'<tableCell columnIndex="2">' +
									'<paragraph>02</paragraph>' +
								'</tableCell>' +
							'</tableRow>' +
						'</table>]'
					);
				} );

				it( 'is not being added when any of the middle columns is resized', () => {
					const columnToResizeIndex = 1;
					const mouseMovementVector = { x: -40, y: 0 };

					setModelData( model, modelTable( [
						[ '00', '01', '02' ]
					], { columnWidths: '20%,25%,55%' } ) );

					tableColumnResizeMouseSimulator.resize( editor, getDomTable( view ), columnToResizeIndex, mouseMovementVector );

					expect( getModelData( editor.model ) ).to.equal(
						'[<table columnWidths="20%,21.51%,58.49%">' +
							'<tableRow>' +
								'<tableCell columnIndex="0">' +
									'<paragraph>00</paragraph>' +
								'</tableCell>' +
								'<tableCell columnIndex="1">' +
									'<paragraph>01</paragraph>' +
								'</tableCell>' +
								'<tableCell columnIndex="2">' +
									'<paragraph>02</paragraph>' +
								'</tableCell>' +
							'</tableRow>' +
						'</table>]'
=======
				it( 'when highlight is being removed', () => {
					const highlightCommand = editor.commands.get( 'highlight' );

					setModelData( model,
						'<table columnWidths="100%">' +
							'<tableRow>' +
								'<tableCell columnIndex="0">' +
									'<paragraph>' +
										'[<$text highlight="greenMarker">foo</$text>]' +
									'</paragraph>' +
								'</tableCell>' +
							'</tableRow>' +
						'</table>'
					);

					expect( highlightCommand.value ).to.equal( 'greenMarker' );

					highlightCommand.execute();

					expect( getModelData( model ) ).to.equal(
						'<table columnWidths="100%">' +
							'<tableRow>' +
								'<tableCell columnIndex="0">' +
									'<paragraph>[foo]</paragraph>' +
								'</tableCell>' +
							'</tableRow>' +
						'</table>'
					);
				} );

				it( 'when bold is being removed', () => {
					setModelData( model,
						'<table columnWidths="100%">' +
							'<tableRow>' +
								'<tableCell columnIndex="0">' +
									'<paragraph>' +
										'[<$text bold="true">foo</$text>]' +
									'</paragraph>' +
								'</tableCell>' +
							'</tableRow>' +
						'</table>'
					);

					editor.commands.get( 'bold' ).execute();

					expect( getModelData( model ) ).to.equal(
						'<table columnWidths="100%">' +
							'<tableRow>' +
								'<tableCell columnIndex="0">' +
									'<paragraph>[foo]</paragraph>' +
								'</tableCell>' +
							'</tableRow>' +
						'</table>'
>>>>>>> 75728f4b
					);
				} );
			} );
		} );
	} );

	async function createEditor( configCustomization, additionalPlugins ) {
		const plugins = [ Table, TableColumnResize, TableColumnResizeEditing, Paragraph, WidgetResize ];

		if ( additionalPlugins ) {
			plugins.push( ...additionalPlugins );
		}

		const newEditor = await ClassicEditor.create( editorElement, Object.assign( {}, {
			plugins
		}, configCustomization ) );

		await focusEditor( newEditor );

		return newEditor;
	}

	function selectNodes( model, paths ) {
		const root = model.document.getRoot( 'main' );

		model.change( writer => {
			const ranges = paths.map( path => writer.createRangeOn( root.getNodeByPath( path ) ) );

			writer.setSelection( ranges );
		} );
	}

	function assertModelViewSync( modelColumnWidths, viewColumnWidths ) {
		expect( modelColumnWidths ).to.be.deep.equal( viewColumnWidths );
	}

	function assertViewPixelWidths( finalViewWidths, expectedViewWidths ) {
		for ( let i = 0; i < finalViewWidths.length; i++ ) {
			// We can't use `expect( finalViewWidths[ i ] ).to.equal( expectedViewWidths[ i ] )`
			// because we need to tolerate some error margin.
			expect(
				Math.abs( finalViewWidths[ i ] - expectedViewWidths[ i ] ) < PIXEL_PRECISION,
				'column ' + i + ' has width ' + finalViewWidths[ i ] + ' instead of ' + expectedViewWidths[ i ]
			).to.be.true;
		}
	}

	function assertModelWidthsSum( columnWidths ) {
		const widthsSum = columnWidths.reduce( ( sum, element ) => {
			sum += Number( element );

			return sum;
		}, 0 );

		expect( ( Math.abs( 100 - widthsSum ) ) < PERCENTAGE_PRECISION ).to.be.true;
	}

	function calculateExpectedWidthPixels( initialWidths, vector, contentDirection, columnIndex ) {
		const resultingWidths = initialWidths.slice();

		// resultingWidths[ columnIndex ] = Math.max(
		// 	resultingWidths[ columnIndex ] + ( contentDirection == 'ltr' ? vector.x : -vector.x ),
		// 	COLUMN_MIN_WIDTH_IN_PIXELS
		// );
		resultingWidths[ columnIndex ] = clamp(
			resultingWidths[ columnIndex ] + ( contentDirection == 'ltr' ? vector.x : -vector.x ),
			COLUMN_MIN_WIDTH_IN_PIXELS,
			// Seemingly complex logic but it just ensures that the next column is at least COLUMN_MIN_WIDTH_IN_PIXELS wide.
			resultingWidths[ columnIndex ] + resultingWidths[ columnIndex + 1 ] - COLUMN_MIN_WIDTH_IN_PIXELS
		);

		const widthChange = resultingWidths[ columnIndex ] - initialWidths[ columnIndex ];

		// If the last column is resized, it decreases the width twice as much but no other column
		// changes the size.
		if ( !resultingWidths[ columnIndex + 1 ] ) {
			resultingWidths[ columnIndex ] += widthChange;

			return resultingWidths;
		}

		// Expect the other column to shrink/expand just as much as the first one was resized.
		resultingWidths[ columnIndex + 1 ] = initialWidths[ columnIndex + 1 ] - widthChange;

		return resultingWidths;
	}
} );<|MERGE_RESOLUTION|>--- conflicted
+++ resolved
@@ -1337,7 +1337,6 @@
 				} );
 			} );
 
-<<<<<<< HEAD
 			describe( 'tableWidth attribute', () => {
 				it( 'should not be set initially when creating a table', () => {
 					setModelData( model, modelTable( [
@@ -1369,7 +1368,121 @@
 							'<tableRow>' +
 								'<tableCell columnIndex="0">' +
 									'<paragraph>[]foo</paragraph>' +
-=======
+								'</tableCell>' +
+							'</tableRow>' +
+						'</table>'
+					);
+				} );
+
+				it( 'should be added to the table after the last column has been resized', () => {
+					const columnToResizeIndex = 2;
+					const mouseMovementVector = { x: -10, y: 0 };
+
+					setModelData( model, modelTable( [
+						[ '00', '01', '02' ]
+					], { columnWidths: '20%,25%,55%' } ) );
+
+					tableColumnResizeMouseSimulator.resize( editor, getDomTable( view ), columnToResizeIndex, mouseMovementVector );
+
+					expect( getModelData( editor.model ) ).to.equal(
+						'[<table columnWidths="20.35%,25.44%,54.21%" tableWidth="98.17%">' +
+							'<tableRow>' +
+								'<tableCell columnIndex="0">' +
+									'<paragraph>00</paragraph>' +
+								'</tableCell>' +
+								'<tableCell columnIndex="1">' +
+									'<paragraph>01</paragraph>' +
+								'</tableCell>' +
+								'<tableCell columnIndex="2">' +
+									'<paragraph>02</paragraph>' +
+								'</tableCell>' +
+							'</tableRow>' +
+						'</table>]'
+					);
+				} );
+
+				it( 'is updated correctly after the last column has been resized', () => {
+					const columnToResizeIndex = 2;
+					const mouseMovementVector = { x: -10, y: 0 };
+
+					setModelData( model, modelTable( [
+						[ '00', '01', '02' ]
+					], { tableWidth: '100px', columnWidths: '20%,25%,55%' } ) );
+
+					tableColumnResizeMouseSimulator.resize( editor, getDomTable( view ), columnToResizeIndex, mouseMovementVector );
+
+					expect( getModelData( editor.model ) ).to.equal(
+						'[<table columnWidths="20.35%,25.44%,54.21%" tableWidth="98.17%">' +
+							'<tableRow>' +
+								'<tableCell columnIndex="0">' +
+									'<paragraph>00</paragraph>' +
+								'</tableCell>' +
+								'<tableCell columnIndex="1">' +
+									'<paragraph>01</paragraph>' +
+								'</tableCell>' +
+								'<tableCell columnIndex="2">' +
+									'<paragraph>02</paragraph>' +
+								'</tableCell>' +
+							'</tableRow>' +
+						'</table>]'
+					);
+				} );
+
+				it( 'does not change when one of the middle columns is resized', () => {
+					const columnToResizeIndex = 2;
+					const mouseMovementVector = { x: -10, y: 0 };
+
+					setModelData( model, modelTable( [
+						[ '[00', '01', '02]' ]
+					], { columnWidths: '20%,25%,55%', tableWidth: '100px' } ) );
+
+					tableColumnResizeMouseSimulator.resize( editor, getDomTable( view ), columnToResizeIndex, mouseMovementVector );
+
+					expect( getModelData( editor.model ) ).to.equal(
+						'[<table columnWidths="20.35%,25.44%,54.21%" tableWidth="98.17%">' +
+							'<tableRow>' +
+								'<tableCell columnIndex="0">' +
+									'<paragraph>00</paragraph>' +
+								'</tableCell>' +
+								'<tableCell columnIndex="1">' +
+									'<paragraph>01</paragraph>' +
+								'</tableCell>' +
+								'<tableCell columnIndex="2">' +
+									'<paragraph>02</paragraph>' +
+								'</tableCell>' +
+							'</tableRow>' +
+						'</table>]'
+					);
+				} );
+
+				it( 'is not being added when any of the middle columns is resized', () => {
+					const columnToResizeIndex = 1;
+					const mouseMovementVector = { x: -40, y: 0 };
+
+					setModelData( model, modelTable( [
+						[ '00', '01', '02' ]
+					], { columnWidths: '20%,25%,55%' } ) );
+
+					tableColumnResizeMouseSimulator.resize( editor, getDomTable( view ), columnToResizeIndex, mouseMovementVector );
+
+					expect( getModelData( editor.model ) ).to.equal(
+						'[<table columnWidths="20%,21.51%,58.49%">' +
+							'<tableRow>' +
+								'<tableCell columnIndex="0">' +
+									'<paragraph>00</paragraph>' +
+								'</tableCell>' +
+								'<tableCell columnIndex="1">' +
+									'<paragraph>01</paragraph>' +
+								'</tableCell>' +
+								'<tableCell columnIndex="2">' +
+									'<paragraph>02</paragraph>' +
+								'</tableCell>' +
+							'</tableRow>' +
+						'</table>]'
+					);
+				} );
+			} );
+
 			describe( 'should not crash', () => {
 				let model, editor, editorElement;
 
@@ -1417,120 +1530,12 @@
 							'<tableRow>' +
 								'<tableCell columnIndex="0">' +
 									'<paragraph>[foo]</paragraph>' +
->>>>>>> 75728f4b
 								'</tableCell>' +
 							'</tableRow>' +
 						'</table>'
 					);
 				} );
 
-<<<<<<< HEAD
-				it( 'should be added to the table after the last column has been resized', () => {
-					const columnToResizeIndex = 2;
-					const mouseMovementVector = { x: -10, y: 0 };
-
-					setModelData( model, modelTable( [
-						[ '00', '01', '02' ]
-					], { columnWidths: '20%,25%,55%' } ) );
-
-					tableColumnResizeMouseSimulator.resize( editor, getDomTable( view ), columnToResizeIndex, mouseMovementVector );
-
-					expect( getModelData( editor.model ) ).to.equal(
-						'[<table columnWidths="20.35%,25.44%,54.21%" tableWidth="98.17%">' +
-							'<tableRow>' +
-								'<tableCell columnIndex="0">' +
-									'<paragraph>00</paragraph>' +
-								'</tableCell>' +
-								'<tableCell columnIndex="1">' +
-									'<paragraph>01</paragraph>' +
-								'</tableCell>' +
-								'<tableCell columnIndex="2">' +
-									'<paragraph>02</paragraph>' +
-								'</tableCell>' +
-							'</tableRow>' +
-						'</table>]'
-					);
-				} );
-
-				it( 'is updated correctly after the last column has been resized', () => {
-					const columnToResizeIndex = 2;
-					const mouseMovementVector = { x: -10, y: 0 };
-
-					setModelData( model, modelTable( [
-						[ '00', '01', '02' ]
-					], { tableWidth: '100px', columnWidths: '20%,25%,55%' } ) );
-
-					tableColumnResizeMouseSimulator.resize( editor, getDomTable( view ), columnToResizeIndex, mouseMovementVector );
-
-					expect( getModelData( editor.model ) ).to.equal(
-						'[<table columnWidths="20.35%,25.44%,54.21%" tableWidth="98.17%">' +
-							'<tableRow>' +
-								'<tableCell columnIndex="0">' +
-									'<paragraph>00</paragraph>' +
-								'</tableCell>' +
-								'<tableCell columnIndex="1">' +
-									'<paragraph>01</paragraph>' +
-								'</tableCell>' +
-								'<tableCell columnIndex="2">' +
-									'<paragraph>02</paragraph>' +
-								'</tableCell>' +
-							'</tableRow>' +
-						'</table>]'
-					);
-				} );
-
-				it( 'does not change when one of the middle columns is resized', () => {
-					const columnToResizeIndex = 2;
-					const mouseMovementVector = { x: -10, y: 0 };
-
-					setModelData( model, modelTable( [
-						[ '[00', '01', '02]' ]
-					], { columnWidths: '20%,25%,55%', tableWidth: '100px' } ) );
-
-					tableColumnResizeMouseSimulator.resize( editor, getDomTable( view ), columnToResizeIndex, mouseMovementVector );
-
-					expect( getModelData( editor.model ) ).to.equal(
-						'[<table columnWidths="20.35%,25.44%,54.21%" tableWidth="98.17%">' +
-							'<tableRow>' +
-								'<tableCell columnIndex="0">' +
-									'<paragraph>00</paragraph>' +
-								'</tableCell>' +
-								'<tableCell columnIndex="1">' +
-									'<paragraph>01</paragraph>' +
-								'</tableCell>' +
-								'<tableCell columnIndex="2">' +
-									'<paragraph>02</paragraph>' +
-								'</tableCell>' +
-							'</tableRow>' +
-						'</table>]'
-					);
-				} );
-
-				it( 'is not being added when any of the middle columns is resized', () => {
-					const columnToResizeIndex = 1;
-					const mouseMovementVector = { x: -40, y: 0 };
-
-					setModelData( model, modelTable( [
-						[ '00', '01', '02' ]
-					], { columnWidths: '20%,25%,55%' } ) );
-
-					tableColumnResizeMouseSimulator.resize( editor, getDomTable( view ), columnToResizeIndex, mouseMovementVector );
-
-					expect( getModelData( editor.model ) ).to.equal(
-						'[<table columnWidths="20%,21.51%,58.49%">' +
-							'<tableRow>' +
-								'<tableCell columnIndex="0">' +
-									'<paragraph>00</paragraph>' +
-								'</tableCell>' +
-								'<tableCell columnIndex="1">' +
-									'<paragraph>01</paragraph>' +
-								'</tableCell>' +
-								'<tableCell columnIndex="2">' +
-									'<paragraph>02</paragraph>' +
-								'</tableCell>' +
-							'</tableRow>' +
-						'</table>]'
-=======
 				it( 'when highlight is being removed', () => {
 					const highlightCommand = editor.commands.get( 'highlight' );
 
@@ -1584,7 +1589,6 @@
 								'</tableCell>' +
 							'</tableRow>' +
 						'</table>'
->>>>>>> 75728f4b
 					);
 				} );
 			} );
