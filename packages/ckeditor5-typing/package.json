{
  "name": "@ckeditor/ckeditor5-typing",
  "version": "44.3.0",
  "description": "Typing feature for CKEditor 5.",
  "keywords": [
    "ckeditor",
    "ckeditor5",
    "ckeditor 5",
    "ckeditor5-feature",
    "ckeditor5-plugin",
    "ckeditor5-dll"
  ],
  "type": "module",
  "main": "src/index.ts",
  "dependencies": {
    "@ckeditor/ckeditor5-core": "44.3.0",
    "@ckeditor/ckeditor5-engine": "44.3.0",
    "@ckeditor/ckeditor5-utils": "44.3.0",
    "lodash-es": "4.17.21"
  },
  "devDependencies": {
<<<<<<< HEAD
    "@ckeditor/ckeditor5-autoformat": "44.2.1",
    "@ckeditor/ckeditor5-basic-styles": "44.2.1",
    "@ckeditor/ckeditor5-block-quote": "44.2.1",
    "@ckeditor/ckeditor5-code-block": "44.2.1",
    "@ckeditor/ckeditor5-editor-classic": "44.2.1",
    "@ckeditor/ckeditor5-enter": "44.2.1",
    "@ckeditor/ckeditor5-essentials": "44.2.1",
    "@ckeditor/ckeditor5-heading": "44.2.1",
    "@ckeditor/ckeditor5-image": "44.2.1",
    "@ckeditor/ckeditor5-indent": "44.2.1",
    "@ckeditor/ckeditor5-link": "44.2.1",
    "@ckeditor/ckeditor5-list": "44.2.1",
    "@ckeditor/ckeditor5-media-embed": "44.2.1",
    "@ckeditor/ckeditor5-mention": "44.2.1",
    "@ckeditor/ckeditor5-paragraph": "44.2.1",
    "@ckeditor/ckeditor5-table": "44.2.1",
    "@ckeditor/ckeditor5-undo": "44.2.1",
    "@ckeditor/ckeditor5-widget": "44.2.1",
=======
    "@ckeditor/ckeditor5-autoformat": "44.3.0",
    "@ckeditor/ckeditor5-basic-styles": "44.3.0",
    "@ckeditor/ckeditor5-block-quote": "44.3.0",
    "@ckeditor/ckeditor5-code-block": "44.3.0",
    "@ckeditor/ckeditor5-editor-classic": "44.3.0",
    "@ckeditor/ckeditor5-enter": "44.3.0",
    "@ckeditor/ckeditor5-essentials": "44.3.0",
    "@ckeditor/ckeditor5-heading": "44.3.0",
    "@ckeditor/ckeditor5-image": "44.3.0",
    "@ckeditor/ckeditor5-indent": "44.3.0",
    "@ckeditor/ckeditor5-link": "44.3.0",
    "@ckeditor/ckeditor5-list": "44.3.0",
    "@ckeditor/ckeditor5-media-embed": "44.3.0",
    "@ckeditor/ckeditor5-mention": "44.3.0",
    "@ckeditor/ckeditor5-paragraph": "44.3.0",
    "@ckeditor/ckeditor5-table": "44.3.0",
    "@ckeditor/ckeditor5-undo": "44.3.0",
    "@ckeditor/ckeditor5-widget": "44.3.0",
>>>>>>> f90f949e
    "typescript": "5.0.4",
    "webpack": "^5.94.0",
    "webpack-cli": "^5.1.4"
  },
  "author": "CKSource (http://cksource.com/)",
  "license": "SEE LICENSE IN LICENSE.md",
  "homepage": "https://ckeditor.com/ckeditor-5",
  "bugs": "https://github.com/ckeditor/ckeditor5/issues",
  "repository": {
    "type": "git",
    "url": "https://github.com/ckeditor/ckeditor5.git",
    "directory": "packages/ckeditor5-typing"
  },
  "files": [
    "dist",
    "lang",
    "src/**/*.js",
    "src/**/*.d.ts",
    "theme",
    "ckeditor5-metadata.json",
    "CHANGELOG.md"
  ],
  "scripts": {
    "build": "tsc -p ./tsconfig.json",
    "build:dist": "node ../../scripts/nim/build-package.mjs"
  }
}<|MERGE_RESOLUTION|>--- conflicted
+++ resolved
@@ -19,26 +19,6 @@
     "lodash-es": "4.17.21"
   },
   "devDependencies": {
-<<<<<<< HEAD
-    "@ckeditor/ckeditor5-autoformat": "44.2.1",
-    "@ckeditor/ckeditor5-basic-styles": "44.2.1",
-    "@ckeditor/ckeditor5-block-quote": "44.2.1",
-    "@ckeditor/ckeditor5-code-block": "44.2.1",
-    "@ckeditor/ckeditor5-editor-classic": "44.2.1",
-    "@ckeditor/ckeditor5-enter": "44.2.1",
-    "@ckeditor/ckeditor5-essentials": "44.2.1",
-    "@ckeditor/ckeditor5-heading": "44.2.1",
-    "@ckeditor/ckeditor5-image": "44.2.1",
-    "@ckeditor/ckeditor5-indent": "44.2.1",
-    "@ckeditor/ckeditor5-link": "44.2.1",
-    "@ckeditor/ckeditor5-list": "44.2.1",
-    "@ckeditor/ckeditor5-media-embed": "44.2.1",
-    "@ckeditor/ckeditor5-mention": "44.2.1",
-    "@ckeditor/ckeditor5-paragraph": "44.2.1",
-    "@ckeditor/ckeditor5-table": "44.2.1",
-    "@ckeditor/ckeditor5-undo": "44.2.1",
-    "@ckeditor/ckeditor5-widget": "44.2.1",
-=======
     "@ckeditor/ckeditor5-autoformat": "44.3.0",
     "@ckeditor/ckeditor5-basic-styles": "44.3.0",
     "@ckeditor/ckeditor5-block-quote": "44.3.0",
@@ -57,7 +37,6 @@
     "@ckeditor/ckeditor5-table": "44.3.0",
     "@ckeditor/ckeditor5-undo": "44.3.0",
     "@ckeditor/ckeditor5-widget": "44.3.0",
->>>>>>> f90f949e
     "typescript": "5.0.4",
     "webpack": "^5.94.0",
     "webpack-cli": "^5.1.4"
